use crate::{core::BYTES_PER_SYMBOL, errors::ConversionError};
use ark_bn254::Fr;
use ark_ff::fields::PrimeField;
use ark_poly::{EvaluationDomain, GeneralEvaluationDomain};
use secrecy::{ExposeSecret, Secret};
use url::Url;

#[derive(Debug, Clone)]
/// A URL stored securely using the `Secret` type from the secrecy crate
pub struct SecretUrl {
    // We keep the URL as a String because Secret<T> enforces T: DefaultIsZeroes
    // which is not the case for the type Url
    inner: Secret<String>,
}

impl SecretUrl {
    /// Create a new `SecretUrl` from a `Url`
    pub fn new(url: Url) -> Self {
        Self {
            inner: Secret::new(url.to_string()),
        }
    }
}

impl From<SecretUrl> for Url {
    fn from(secret_url: SecretUrl) -> Self {
        Url::parse(secret_url.inner.expose_secret()).unwrap() // Safe to unwrap, as the `new` fn ensures the URL is valid
    }
}

impl PartialEq for SecretUrl {
    fn eq(&self, other: &Self) -> bool {
        self.inner.expose_secret().eq(other.inner.expose_secret())
    }
}

/// Converts an eval_poly to a coeff_poly, using the IFFT operation
///
/// blob_length_symbols is required, to be able to choose the correct parameters when performing FFT
pub(crate) fn eval_to_coeff_poly(
    eval_poly: Vec<Fr>,
    blob_length_symbols: usize,
) -> Result<Vec<Fr>, ConversionError> {
    Ok(GeneralEvaluationDomain::<Fr>::new(blob_length_symbols)
        .ok_or(ConversionError::Poly("Failed to create domain".to_string()))?
        .ifft(&eval_poly))
}

/// coeff_to_eval_poly converts a polynomial in coefficient form to one in evaluation form, using the FFT operation.
pub(crate) fn coeff_to_eval_poly(
    coeff_poly: Vec<Fr>,
    blob_length_symbols: usize,
) -> Result<Vec<Fr>, ConversionError> {
    let evals = GeneralEvaluationDomain::<Fr>::new(blob_length_symbols)
        .ok_or(ConversionError::Poly(
            "Failed to construct domain for FFT".to_string(),
        ))?
        .fft(&coeff_poly);
    Ok(evals)
}

pub(crate) fn pad_to_bytes_per_symbol(input_bytes: &[u8]) -> Vec<u8> {
    let remainder = input_bytes.len() % BYTES_PER_SYMBOL;
    match remainder == 0 {
        true => {
            // no padding necessary, since bytes are already a multiple of BYTES_PER_SYMBOL
            input_bytes.to_vec()
        }
        false => {
            let necessary_padding = BYTES_PER_SYMBOL - remainder;
            let mut padded_bytes = input_bytes.to_vec();
            padded_bytes.extend(vec![0; necessary_padding]);
            padded_bytes
        }
    }
}

/// fr_array_from_bytes accept a byte array as an input, and converts it to an array of field elements
pub(crate) fn fr_array_from_bytes(input_data: &[u8]) -> Vec<Fr> {
    let bytes = pad_to_bytes_per_symbol(input_data);

    let element_count = bytes.len() / BYTES_PER_SYMBOL;
    let mut output_elements = Vec::new();
    for i in 0..element_count {
        let start_idx = i * BYTES_PER_SYMBOL;
        let end_idx = start_idx + BYTES_PER_SYMBOL;
        output_elements.push(Fr::from_be_bytes_mod_order(&bytes[start_idx..end_idx]))
    }
    output_elements
<<<<<<< HEAD
}

#[cfg(test)]
pub fn relay_client_test_config() -> crate::relay_client::RelayClientConfig {
    use std::str::FromStr;

    crate::relay_client::RelayClientConfig {
        max_grpc_message_size: 9999999,
        relay_clients_keys: vec![1, 2],
        relay_registry_address: ethereum_types::H160::from_str(
            "0xaC8C6C7Ee7572975454E2f0b5c720f9E74989254",
        )
        .unwrap(),
        eth_rpc_url: "https://ethereum-holesky-rpc.publicnode.com".to_string(),
    }
=======
>>>>>>> 8d563fbb
}<|MERGE_RESOLUTION|>--- conflicted
+++ resolved
@@ -87,22 +87,4 @@
         output_elements.push(Fr::from_be_bytes_mod_order(&bytes[start_idx..end_idx]))
     }
     output_elements
-<<<<<<< HEAD
-}
-
-#[cfg(test)]
-pub fn relay_client_test_config() -> crate::relay_client::RelayClientConfig {
-    use std::str::FromStr;
-
-    crate::relay_client::RelayClientConfig {
-        max_grpc_message_size: 9999999,
-        relay_clients_keys: vec![1, 2],
-        relay_registry_address: ethereum_types::H160::from_str(
-            "0xaC8C6C7Ee7572975454E2f0b5c720f9E74989254",
-        )
-        .unwrap(),
-        eth_rpc_url: "https://ethereum-holesky-rpc.publicnode.com".to_string(),
-    }
-=======
->>>>>>> 8d563fbb
 }