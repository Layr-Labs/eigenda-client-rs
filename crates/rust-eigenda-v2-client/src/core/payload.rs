--- conflicted
+++ resolved
@@ -1,46 +1,34 @@
-<<<<<<< HEAD
-#[derive(Debug, PartialEq)]
-pub struct Payload {
-=======
-use ark_bn254::Fr;
-use ark_poly::{EvaluationDomain, GeneralEvaluationDomain};
-
 use crate::utils::eval_to_coeff_poly;
 
 use super::{blob::Blob, encoded_payload::EncodedPayload};
 
 // TODO: remove, this will be implemented somewhere else
-enum PayloadForm {
+pub enum PayloadForm {
     Eval,
     Coeff,
 }
 
 /// Payload represents arbitrary user data, without any processing.
-pub(crate) struct Payload {
->>>>>>> 4727823f
+#[derive(Debug, PartialEq)]
+pub struct Payload {
     bytes: Vec<u8>,
 }
 
 impl Payload {
-<<<<<<< HEAD
-=======
     /// Wraps an arbitrary array of bytes into a Payload type.
->>>>>>> 4727823f
     pub fn new(bytes: Vec<u8>) -> Self {
         Self { bytes }
     }
 
-<<<<<<< HEAD
-=======
     /// Converts the Payload bytes into a Blob
     ///
     /// The payload_form indicates how payloads are interpreted. The form of a payload dictates what conversion, if any, must
     /// be performed when creating a blob from the payload.
     pub fn to_blob(&self, payload_form: PayloadForm) -> Result<Blob, String> {
-        let encoded_payload = EncodedPayload::new(&self);
+        let encoded_payload = EncodedPayload::new(self)?;
         let field_elements = encoded_payload.to_field_elements();
 
-        let blob_length_symbols = ((&field_elements).len() as u32).next_power_of_two();
+        let blob_length_symbols = (field_elements.len() as u32).next_power_of_two();
 
         let coeff_polynomial = match payload_form {
             PayloadForm::Coeff => {
@@ -62,7 +50,6 @@
     }
 
     /// Returns the bytes that underlie the payload, i.e. the unprocessed user data
->>>>>>> 4727823f
     pub fn serialize(&self) -> Vec<u8> {
         self.bytes.clone()
     }
