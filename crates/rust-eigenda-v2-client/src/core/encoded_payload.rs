--- conflicted
+++ resolved
@@ -1,5 +1,4 @@
-<<<<<<< HEAD
-use crate::core::{BYTES_PER_SYMBOL, Payload, PayloadEncodingVersion};
+use crate::core::{Payload, PayloadEncodingVersion, BYTES_PER_SYMBOL};
 use ark_bn254::Fr;
 use rust_kzg_bn254_primitives::helpers::{to_byte_array, to_fr_array};
 
@@ -217,8 +216,8 @@
 
 #[cfg(test)]
 mod tests {
-    use crate::core::{EncodedPayload, Payload, encoded_payload::BYTES_PER_SYMBOL};
-    use rand::{Rng, thread_rng};
+    use crate::core::{encoded_payload::BYTES_PER_SYMBOL, EncodedPayload, Payload};
+    use rand::{thread_rng, Rng};
 
     /// Checks that encoding and decoding a payload works correctly.
     #[test]
@@ -333,20 +332,5 @@
         let max_payload_length = (field_elements2.len() * BYTES_PER_SYMBOL as usize) as u32;
         let result2 = EncodedPayload::from_field_elements(&field_elements2, max_payload_length);
         assert!(result2.is_err());
-=======
-use ark_bn254::Fr;
-
-use super::payload::Payload;
-
-pub(crate) struct EncodedPayload {}
-
-impl EncodedPayload {
-    pub fn new(payload: &Payload) -> Self {
-        EncodedPayload {}
-    }
-
-    pub(crate) fn to_field_elements(&self) -> Vec<Fr> {
-        todo!()
->>>>>>> 4727823f
     }
 }