--- conflicted
+++ resolved
@@ -74,13 +74,6 @@
 }
 
 #[derive(Debug, PartialEq, Clone)]
-<<<<<<< HEAD
-pub(crate) struct BlobCommitment {
-    pub(crate) commitment: G1Affine,
-    pub(crate) length_commitment: G2Affine,
-    pub(crate) length_proof: G2Affine,
-    pub(crate) length: u32,
-=======
 /// BlomCommitments contains the blob's commitment, degree proof, and the actual degree.
 pub struct BlobCommitments {
     pub commitment: G1Affine,
@@ -98,7 +91,6 @@
             commitment: g1_contract_point_from_g1_affine(&value.commitment),
         }
     }
->>>>>>> 0b8710e3
 }
 
 impl TryFrom<ProtoBlobCommitment> for BlobCommitments {
@@ -120,13 +112,6 @@
 }
 
 #[derive(Debug, PartialEq, Clone)]
-<<<<<<< HEAD
-pub(crate) struct BlobHeader {
-    pub(crate) version: u16,
-    pub(crate) quorum_numbers: Vec<u8>,
-    pub(crate) commitment: BlobCommitment,
-    pub(crate) payment_header_hash: [u8; 32],
-=======
 pub struct BlobHeader {
     pub(crate) version: u16,
     pub(crate) quorum_numbers: Vec<u8>,
@@ -149,7 +134,6 @@
             paymentHeaderHash: value.payment_header_hash.into(),
         }
     }
->>>>>>> 0b8710e3
 }
 
 impl TryFrom<ProtoBlobHeader> for BlobHeader {
@@ -192,12 +176,6 @@
 }
 
 #[derive(Debug, PartialEq, Clone)]
-<<<<<<< HEAD
-pub(crate) struct BlobCertificate {
-    pub(crate) blob_header: BlobHeader,
-    pub(crate) signature: Vec<u8>,
-    pub(crate) relay_keys: Vec<u32>,
-=======
 /// BlobCertificate contains a full description of a blob and how it is dispersed. Part of the certificate
 /// is provided by the blob submitter (i.e. the blob header), and part is provided by the disperser (i.e. the relays).
 /// Validator nodes eventually sign the blob certificate once they are in custody of the required chunks
@@ -216,7 +194,6 @@
             relayKeys: value.relay_keys,
         }
     }
->>>>>>> 0b8710e3
 }
 
 impl TryFrom<ProtoBlobCertificate> for BlobCertificate {
@@ -234,12 +211,6 @@
 }
 
 #[derive(Debug, PartialEq, Clone)]
-<<<<<<< HEAD
-pub(crate) struct BlobInclusionInfo {
-    pub(crate) blob_certificate: BlobCertificate,
-    pub(crate) blob_index: u32,
-    pub(crate) inclusion_proof: Vec<u8>,
-=======
 /// BlobInclusionInfo is the information needed to verify the inclusion of a blob in a batch.
 pub struct BlobInclusionInfo {
     pub blob_certificate: BlobCertificate,
@@ -255,7 +226,6 @@
             inclusionProof: value.inclusion_proof.clone().into(),
         }
     }
->>>>>>> 0b8710e3
 }
 
 impl TryFrom<ProtoBlobInclusionInfo> for BlobInclusionInfo {
@@ -322,11 +292,6 @@
 }
 
 #[derive(Debug, PartialEq, Clone)]
-<<<<<<< HEAD
-pub(crate) struct BatchHeaderV2 {
-    pub(crate) batch_root: [u8; 32],
-    pub(crate) reference_block_number: u32,
-=======
 pub struct BatchHeaderV2 {
     pub batch_root: [u8; 32],
     pub reference_block_number: u32,
@@ -339,7 +304,6 @@
             referenceBlockNumber: value.reference_block_number,
         }
     }
->>>>>>> 0b8710e3
 }
 
 impl TryFrom<ProtoBatchHeader> for BatchHeaderV2 {
@@ -370,16 +334,6 @@
 
 #[derive(Debug, PartialEq, Clone)]
 pub struct NonSignerStakesAndSignature {
-<<<<<<< HEAD
-    pub(crate) non_signer_quorum_bitmap_indices: Vec<u32>,
-    pub(crate) non_signer_pubkeys: Vec<G1Affine>,
-    pub(crate) quorum_apks: Vec<G1Affine>,
-    pub(crate) apk_g2: G2Affine,
-    pub(crate) sigma: G1Affine,
-    pub(crate) quorum_apk_indices: Vec<u32>,
-    pub(crate) total_stake_indices: Vec<u32>,
-    pub(crate) non_signer_stake_indices: Vec<Vec<u32>>,
-=======
     pub non_signer_quorum_bitmap_indices: Vec<u32>,
     pub non_signer_pubkeys: Vec<G1Affine>,
     pub quorum_apks: Vec<G1Affine>,
@@ -487,7 +441,6 @@
             quorum_numbers: value.quorum_numbers,
         })
     }
->>>>>>> 0b8710e3
 }
 
 // EigenDACert contains all data necessary to retrieve and validate a blob
@@ -495,17 +448,10 @@
 // This struct represents the composition of a eigenDA blob certificate, as it would exist in a rollup inbox.
 #[derive(Debug, PartialEq, Clone)]
 pub struct EigenDACert {
-<<<<<<< HEAD
-    pub(crate) blob_inclusion_info: BlobInclusionInfo,
-    pub(crate) batch_header: BatchHeaderV2,
-    pub(crate) non_signer_stakes_and_signature: NonSignerStakesAndSignature,
-    pub(crate) signed_quorum_numbers: Vec<u8>,
-=======
     pub blob_inclusion_info: BlobInclusionInfo,
     pub batch_header: BatchHeaderV2,
     pub non_signer_stakes_and_signature: NonSignerStakesAndSignature,
     pub signed_quorum_numbers: Vec<u8>,
->>>>>>> 0b8710e3
 }
 
 impl EigenDACert {
