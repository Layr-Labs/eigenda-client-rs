--- conflicted
+++ resolved
@@ -3,6 +3,10 @@
 use ark_ff::{BigInteger, Fp2, PrimeField};
 use ethereum_types::U256;
 
+use crate::errors::{BlobError, ConversionError, EigenClientError};
+use crate::generated::disperser::v2::{
+    Attestation as ProtoAttestation, BlobStatusReply, SignedBatch as SignedBatchProto,
+};
 use crate::generated::i_cert_verifier::{
     Attestation as AttestationContract, BatchHeaderV2 as BatchHeaderV2Contract,
     BlobCertificate as BlobCertificateContract, BlobCommitment as BlobCommitmentContract,
@@ -10,15 +14,7 @@
     NonSignerStakesAndSignature as NonSignerStakesAndSignatureContract,
     SignedBatch as SignedBatchContract,
 };
-<<<<<<< HEAD
-use crate::contracts_bindings::{G1Point as G1PointContract, G2Point as G2PointContract};
-=======
 use crate::generated::i_cert_verifier::{G1Point as G1PointContract, G2Point as G2PointContract};
-use crate::errors::{BlobError, ConversionError, EigenClientError};
->>>>>>> a083e45d
-use crate::generated::disperser::v2::{
-    Attestation as ProtoAttestation, BlobStatusReply, SignedBatch as SignedBatchProto,
-};
 
 use crate::commitment_utils::{g1_commitment_from_bytes, g2_commitment_from_bytes};
 
@@ -37,8 +33,6 @@
     Attestation, BatchHeaderV2, BlobCertificate, BlobCommitments, BlobHeader, BlobInclusionInfo,
     EigenDACert, NonSignerStakesAndSignature, PaymentHeader, SignedBatch,
 };
-
-use crate::errors::{BlobError, ConversionError, EigenClientError};
 
 impl From<ProtoPaymentHeader> for PaymentHeader {
     fn from(value: ProtoPaymentHeader) -> Self {
@@ -345,72 +339,12 @@
     }
 }
 
-<<<<<<< HEAD
 pub(crate) fn build_cert_from_reply(
     blob_status_reply: &BlobStatusReply,
     non_signer_stakes_and_signature: NonSignerStakesAndSignature,
 ) -> Result<EigenDACert, EigenClientError> {
     let binding_inclusion_info = BlobInclusionInfo::try_from(
         blob_status_reply
-=======
-/// Contains all data necessary to retrieve and validate a [`Blob`]
-///
-/// This struct represents the composition of a EigenDA blob certificate, as it would exist in a rollup inbox.
-#[derive(Debug, PartialEq, Clone, serde::Serialize, serde::Deserialize)]
-pub struct EigenDACert {
-    pub blob_inclusion_info: BlobInclusionInfo,
-    pub batch_header: BatchHeaderV2,
-    pub non_signer_stakes_and_signature: NonSignerStakesAndSignature,
-    pub signed_quorum_numbers: Vec<u8>,
-}
-
-impl EigenDACert {
-    /// Creates a new [`EigenDACert`] from a [`BlobStatusReply`], and [`NonSignerStakesAndSignature`].
-    pub fn new(
-        blob_status_reply: &BlobStatusReply,
-        non_signer_stakes_and_signature: NonSignerStakesAndSignature,
-    ) -> Result<Self, EigenClientError> {
-        let binding_inclusion_info = BlobInclusionInfo::try_from(
-            blob_status_reply
-                .blob_inclusion_info
-                .clone()
-                .ok_or(BlobError::MissingField("blob_inclusion_info".to_string()))?,
-        )?;
-
-        let signed_batch = blob_status_reply
-            .signed_batch
-            .clone()
-            .ok_or(BlobError::MissingField("signed_batch".to_string()))?;
-        let binding_batch_header = BatchHeaderV2::try_from(
-            signed_batch
-                .header
-                .ok_or(BlobError::MissingField("header".to_string()))?,
-        )?;
-
-        let mut signed_quorum_numbers: Vec<u8> = Vec::new();
-        for q in signed_batch
-            .attestation
-            .ok_or(BlobError::MissingField("attestation".to_string()))?
-            .quorum_numbers
-        {
-            signed_quorum_numbers.push(
-                q.try_into()
-                    .map_err(|_| BlobError::InvalidQuorumNumber(q))?,
-            );
-        }
-
-        Ok(Self {
-            blob_inclusion_info: binding_inclusion_info,
-            batch_header: binding_batch_header,
-            non_signer_stakes_and_signature,
-            signed_quorum_numbers,
-        })
-    }
-
-    /// Computes the blob key of the blob that belongs to the [`EigenDACert`].
-    pub fn compute_blob_key(&self) -> Result<BlobKey, ConversionError> {
-        let blob_header = self
->>>>>>> a083e45d
             .blob_inclusion_info
             .clone()
             .ok_or(BlobError::MissingField("blob_inclusion_info".to_string()))?,
