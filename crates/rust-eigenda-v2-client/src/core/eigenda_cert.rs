use ark_bn254::{G1Affine, G2Affine};
use ethabi::Token;
use ethereum_types::U256;
use tiny_keccak::{Hasher, Keccak};

use crate::errors::{BlobError, ConversionError, EigenClientError};
use crate::generated::disperser::v2::BlobStatusReply;

use crate::generated::{
    common::{
        v2::{
            BatchHeader as ProtoBatchHeader, BlobCertificate as ProtoBlobCertificate,
            BlobHeader as ProtoBlobHeader, PaymentHeader as ProtoPaymentHeader,
        },
        BlobCommitment as ProtoBlobCommitment,
    },
    disperser::v2::BlobInclusionInfo as ProtoBlobInclusionInfo,
};
use crate::utils::{g1_commitment_from_bytes, g2_commitment_from_bytes};

#[derive(Debug, PartialEq, Clone)]
pub(crate) struct PaymentHeader {
    pub(crate) account_id: String,
    pub(crate) timestamp: i64,
    pub(crate) cumulative_payment: Vec<u8>,
}

impl From<ProtoPaymentHeader> for PaymentHeader {
    fn from(value: ProtoPaymentHeader) -> Self {
        PaymentHeader {
            account_id: value.account_id,
            timestamp: value.timestamp,
            cumulative_payment: value.cumulative_payment,
        }
    }
}

impl PaymentHeader {
    pub fn hash(&self) -> Result<[u8; 32], ConversionError> {
        let cumulative_payment = U256::from(self.cumulative_payment.as_slice());
        let token = Token::Tuple(vec![
            Token::String(self.account_id.clone()),
            Token::Int(self.timestamp.into()),
            Token::Uint(cumulative_payment),
        ]);

        let encoded = ethabi::encode(&[token]);

        let mut hasher = Keccak::v256();
        hasher.update(&encoded);
        let mut hash = [0u8; 32];
        hasher.finalize(&mut hash);

        Ok(hash)
    }
}

#[derive(Debug, PartialEq, Clone)]
pub(crate) struct BlobCommitment {
<<<<<<< HEAD
    pub(crate) commitment: G1Commitment,
    pub(crate) length_commitment: G2Commitment,
    pub(crate) length_proof: G2Commitment,
    pub(crate) length: u32,
=======
    commitment: G1Affine,
    length_commitment: G2Affine,
    length_proof: G2Affine,
    length: u32,
>>>>>>> 15e69691
}

impl TryFrom<ProtoBlobCommitment> for BlobCommitment {
    type Error = ConversionError;

    fn try_from(value: ProtoBlobCommitment) -> Result<Self, Self::Error> {
        let commitment = g1_commitment_from_bytes(&value.commitment)?;
        let length_commitment = g2_commitment_from_bytes(&value.length_commitment)?;
        let length_proof = g2_commitment_from_bytes(&value.length_proof)?;
        let length = value.length;

        Ok(Self {
            commitment,
            length_commitment,
            length_proof,
            length,
        })
    }
}

#[derive(Debug, PartialEq, Clone)]
pub(crate) struct BlobHeader {
    version: u16,
    quorum_numbers: Vec<u8>,
    commitment: BlobCommitment,
    payment_header_hash: [u8; 32],
}

impl TryFrom<ProtoBlobHeader> for BlobHeader {
    type Error = ConversionError;

    fn try_from(value: ProtoBlobHeader) -> Result<Self, Self::Error> {
        let version: u16 = match value.version.try_into() {
            Ok(version) => version,
            Err(_) => {
                return Err(ConversionError::BlobHeader(format!(
                    "Invalid version {}",
                    value.version
                )))
            }
        };

        let mut quorum_numbers: Vec<u8> = Vec::new();
        for number in value.quorum_numbers.iter() {
            quorum_numbers.push((*number).try_into().map_err(|_| {
                ConversionError::BlobHeader(format!("Invalid quorum number {}", number))
            })?);
        }

        let commitment = BlobCommitment::try_from(value.commitment.ok_or(
            ConversionError::BlobHeader("Missing commitment".to_string()),
        )?)?;

        let payment_header_hash = PaymentHeader::from(value.payment_header.ok_or(
            ConversionError::BlobHeader("Missing payment header".to_string()),
        )?)
        .hash()?;

        Ok(Self {
            version,
            quorum_numbers,
            commitment,
            payment_header_hash,
        })
    }
}

#[derive(Debug, PartialEq, Clone)]
pub(crate) struct BlobCertificate {
    blob_header: BlobHeader,
    signature: Vec<u8>,
    relay_keys: Vec<u32>,
}

impl TryFrom<ProtoBlobCertificate> for BlobCertificate {
    type Error = ConversionError;

    fn try_from(value: ProtoBlobCertificate) -> Result<Self, Self::Error> {
        Ok(Self {
            blob_header: BlobHeader::try_from(value.blob_header.ok_or(
                ConversionError::BlobCertificate("Missing blob header".to_string()),
            )?)?,
            signature: value.signature,
            relay_keys: value.relay_keys,
        })
    }
}

#[derive(Debug, PartialEq, Clone)]
pub(crate) struct BlobInclusionInfo {
    blob_certificate: BlobCertificate,
    blob_index: u32,
    inclusion_proof: Vec<u8>,
}

impl TryFrom<ProtoBlobInclusionInfo> for BlobInclusionInfo {
    type Error = ConversionError;

    fn try_from(value: ProtoBlobInclusionInfo) -> Result<Self, Self::Error> {
        Ok(Self {
            blob_certificate: BlobCertificate::try_from(value.blob_certificate.ok_or(
                ConversionError::BlobInclusion("Missing blob certificate".to_string()),
            )?)?,
            blob_index: value.blob_index,
            inclusion_proof: value.inclusion_proof,
        })
    }
}

#[derive(Debug, PartialEq, Clone)]
pub(crate) struct BatchHeaderV2 {
    batch_root: [u8; 32],
    reference_block_number: u32,
}

impl TryFrom<ProtoBatchHeader> for BatchHeaderV2 {
    type Error = ConversionError;

    fn try_from(value: ProtoBatchHeader) -> Result<Self, Self::Error> {
        let batch_root: [u8; 32] = match value.batch_root.clone().try_into() {
            Ok(root) => root,
            Err(_) => {
                return Err(ConversionError::BatchHeader(format!(
                    "Invalid batch root: {}",
                    hex::encode(value.batch_root)
                )))
            }
        };
        let reference_block_number = value.reference_block_number.try_into().map_err(|_| {
            ConversionError::BatchHeader(format!(
                "Invalid reference block number: {}",
                value.reference_block_number
            ))
        })?;
        Ok(Self {
            batch_root,
            reference_block_number,
        })
    }
}

#[derive(Debug, PartialEq, Clone)]
pub struct NonSignerStakesAndSignature {
    non_signer_quorum_bitmap_indices: Vec<u32>,
    non_signer_pubkeys: Vec<G1Affine>,
    quorum_apks: Vec<G1Affine>,
    apk_g2: G2Affine,
    sigma: G1Affine,
    quorum_apk_indices: Vec<u32>,
    total_stake_indices: Vec<u32>,
    non_signer_stake_indices: Vec<Vec<u32>>,
}

// EigenDACert contains all data necessary to retrieve and validate a blob
//
// This struct represents the composition of a eigenDA blob certificate, as it would exist in a rollup inbox.
#[derive(Debug, PartialEq, Clone)]
pub struct EigenDACert {
    blob_inclusion_info: BlobInclusionInfo,
    batch_header: BatchHeaderV2,
    non_signer_stakes_and_signature: NonSignerStakesAndSignature,
    signed_quorum_numbers: Vec<u8>,
}

impl EigenDACert {
    /// creates a new EigenDACert from a BlobStatusReply, and NonSignerStakesAndSignature
    pub fn new(
        blob_status_reply: BlobStatusReply,
        non_signer_stakes_and_signature: NonSignerStakesAndSignature,
    ) -> Result<Self, EigenClientError> {
        let binding_inclusion_info = BlobInclusionInfo::try_from(
            blob_status_reply
                .blob_inclusion_info
                .ok_or(BlobError::MissingField("blob_inclusion_info".to_string()))?,
        )?;

        let signed_batch = blob_status_reply
            .signed_batch
            .ok_or(BlobError::MissingField("signed_batch".to_string()))?;
        let binding_batch_header = BatchHeaderV2::try_from(
            signed_batch
                .header
                .ok_or(BlobError::MissingField("header".to_string()))?,
        )?;

        let mut signed_quorum_numbers: Vec<u8> = Vec::new();
        for q in signed_batch
            .attestation
            .ok_or(BlobError::MissingField("attestation".to_string()))?
            .quorum_numbers
        {
            signed_quorum_numbers.push(
                q.try_into()
                    .map_err(|_| BlobError::InvalidQuorumNumber(q))?,
            );
        }

        Ok(Self {
            blob_inclusion_info: binding_inclusion_info,
            batch_header: binding_batch_header,
            non_signer_stakes_and_signature,
            signed_quorum_numbers,
        })
    }

    /// Computes the blob_key of the blob that belongs to the EigenDACert
    pub fn compute_blob_key(&self) -> Result<BlobKey, ConversionError> {
        let blob_header = self
            .blob_inclusion_info
            .blob_certificate
            .blob_header
            .clone();

        let blob_commitments = blob_header.commitment;

        let blob_key_bytes = compute_blob_key_bytes(
            blob_header.version,
            blob_commitments,
            blob_header.quorum_numbers,
            blob_header.payment_header_hash,
        )?;

        let blob_key: BlobKey = match blob_key_bytes.try_into() {
            Ok(key) => key,
            Err(_) => {
                return Err(ConversionError::BlobKey(
                    "Failed to parse blob key".to_string(),
                ))
            }
        };
        Ok(blob_key)
    }
}

// BlobKey is the unique identifier for a blob dispersal.
//
// It is computed as the Keccak256 hash of some serialization of the blob header
// where the PaymentHeader has been replaced with Hash(PaymentHeader), in order
// to be easily verifiable onchain.
//
// It can be used to retrieve a blob from relays.
//
// Note that two blobs can have the same content but different headers,
// so they are allowed to both exist in the system.
pub(crate) type BlobKey = [u8; 32];

fn compute_blob_key_bytes(
    blob_version: u16,
    blob_commitments: BlobCommitment,
    quorum_numbers: Vec<u8>,
    payment_metadata_hash: [u8; 32],
) -> Result<Vec<u8>, ConversionError> {
    let mut sorted_quorums = quorum_numbers;
    sorted_quorums.sort();

    let packed_bytes = ethabi::encode(&[
        Token::Uint(blob_version.into()), // BlobVersion
        Token::Bytes(
            sorted_quorums
                .iter()
                .flat_map(|q| q.to_be_bytes())
                .collect(),
        ), // SortedQuorums
        Token::Tuple(vec![
            // AbiBlobCommitments
            // Commitment
            Token::Tuple(vec![
                Token::Uint(
                    U256::from_dec_str(&blob_commitments.commitment.x.to_string())
                        .map_err(|e| ConversionError::U256Conversion(e.to_string()))?,
                ), // commitment X
                Token::Uint(
                    U256::from_dec_str(&blob_commitments.commitment.y.to_string())
                        .map_err(|e| ConversionError::U256Conversion(e.to_string()))?,
                ), // commitment Y
            ]),
            // Most cryptography library serializes a G2 point by having
            // A0 followed by A1 for both X, Y field of G2. However, ethereum
            // precompile assumes an ordering of A1, A0. We choose
            // to conform with Ethereum order when serializing a blobHeaderV2
            // for instance, gnark, https://github.com/Consensys/gnark-crypto/blob/de0d77f2b4d520350bc54c612828b19ce2146eee/ecc/bn254/marshal.go#L1078
            // Ethereum, https://eips.ethereum.org/EIPS/eip-197#definition-of-the-groups
            // LengthCommitment
            Token::Tuple(vec![
                // X
                Token::FixedArray(vec![
                    Token::Uint(
                        U256::from_dec_str(&blob_commitments.length_commitment.x.c1.to_string())
                            .map_err(|e| ConversionError::U256Conversion(e.to_string()))?,
                    ),
                    Token::Uint(
                        U256::from_dec_str(&blob_commitments.length_commitment.x.c0.to_string())
                            .map_err(|e| ConversionError::U256Conversion(e.to_string()))?,
                    ),
                ]),
                // Y
                Token::FixedArray(vec![
                    Token::Uint(
                        U256::from_dec_str(&blob_commitments.length_commitment.y.c1.to_string())
                            .map_err(|e| ConversionError::U256Conversion(e.to_string()))?,
                    ),
                    Token::Uint(
                        U256::from_dec_str(&blob_commitments.length_commitment.y.c0.to_string())
                            .map_err(|e| ConversionError::U256Conversion(e.to_string()))?,
                    ),
                ]),
            ]),
            // Same as above
            // LengthProof
            Token::Tuple(vec![
                Token::FixedArray(vec![
                    Token::Uint(
                        U256::from_dec_str(&blob_commitments.length_proof.x.c1.to_string())
                            .map_err(|e| ConversionError::U256Conversion(e.to_string()))?,
                    ),
                    Token::Uint(
                        U256::from_dec_str(&blob_commitments.length_proof.x.c0.to_string())
                            .map_err(|e| ConversionError::U256Conversion(e.to_string()))?,
                    ),
                ]),
                Token::FixedArray(vec![
                    Token::Uint(
                        U256::from_dec_str(&blob_commitments.length_proof.y.c1.to_string())
                            .map_err(|e| ConversionError::U256Conversion(e.to_string()))?,
                    ),
                    Token::Uint(
                        U256::from_dec_str(&blob_commitments.length_proof.y.c0.to_string())
                            .map_err(|e| ConversionError::U256Conversion(e.to_string()))?,
                    ),
                ]),
            ]),
            Token::Uint(blob_commitments.length.into()), // DataLength
        ]),
    ]);

    let mut keccak = Keccak::v256();
    keccak.update(&packed_bytes);
    let mut header_hash = [0u8; 32];
    keccak.finalize(&mut header_hash);

    let s2 = vec![
        Token::FixedBytes(header_hash.to_vec()),
        Token::FixedBytes(payment_metadata_hash.to_vec()),
    ];

    let packed_bytes = ethabi::encode(&s2);

    let mut keccak = Keccak::v256();
    keccak.update(&packed_bytes);
    let mut blob_key = [0u8; 32];
    keccak.finalize(&mut blob_key);
    Ok(blob_key.into())
}<|MERGE_RESOLUTION|>--- conflicted
+++ resolved
@@ -57,17 +57,10 @@
 
 #[derive(Debug, PartialEq, Clone)]
 pub(crate) struct BlobCommitment {
-<<<<<<< HEAD
-    pub(crate) commitment: G1Commitment,
-    pub(crate) length_commitment: G2Commitment,
-    pub(crate) length_proof: G2Commitment,
+    pub(crate) commitment: G1Affine,
+    pub(crate) length_commitment: G2Affine,
+    pub(crate) length_proof: G2Affine,
     pub(crate) length: u32,
-=======
-    commitment: G1Affine,
-    length_commitment: G2Affine,
-    length_proof: G2Affine,
-    length: u32,
->>>>>>> 15e69691
 }
 
 impl TryFrom<ProtoBlobCommitment> for BlobCommitment {
