use alloy_primitives::Uint;
use ark_bn254::{Fq, G1Affine, G2Affine};
use ark_ff::{BigInteger, Fp2, PrimeField};
use ethabi::Token;
use ethereum_types::U256;
use tiny_keccak::{Hasher, Keccak};

use crate::contracts_bindings::IEigenDACertVerifier::{
    Attestation as AttestationContract, BatchHeaderV2 as BatchHeaderV2Contract,
    BlobCertificate as BlobCertificateContract, BlobCommitment as BlobCommitmentContract,
    BlobHeaderV2 as BlobHeaderV2Contract, BlobInclusionInfo as BlobInclusionInfoContract,
    NonSignerStakesAndSignature as NonSignerStakesAndSignatureContract,
    SignedBatch as SignedBatchContract,
};
use crate::contracts_bindings::BN254::{G1Point as G1PointContract, G2Point as G2PointContract};
use crate::errors::{BlobError, ConversionError, EigenClientError};
use crate::generated::disperser::v2::{
    Attestation as ProtoAttestation, BlobStatusReply, SignedBatch as SignedBatchProto,
};

use crate::generated::{
    common::{
        v2::{
            BatchHeader as ProtoBatchHeader, BlobCertificate as ProtoBlobCertificate,
            BlobHeader as ProtoBlobHeader, PaymentHeader as ProtoPaymentHeader,
        },
        BlobCommitment as ProtoBlobCommitment,
    },
    disperser::v2::BlobInclusionInfo as ProtoBlobInclusionInfo,
};
use crate::utils::{g1_commitment_from_bytes, g2_commitment_from_bytes};

use super::BlobKey;

#[derive(Debug, PartialEq, Clone)]
pub struct PaymentHeader {
    pub account_id: String,
    pub timestamp: i64,
    pub cumulative_payment: Vec<u8>,
}

impl From<ProtoPaymentHeader> for PaymentHeader {
    fn from(value: ProtoPaymentHeader) -> Self {
        PaymentHeader {
            account_id: value.account_id,
            timestamp: value.timestamp,
            cumulative_payment: value.cumulative_payment,
        }
    }
}

impl PaymentHeader {
    pub fn hash(&self) -> Result<[u8; 32], ConversionError> {
        let cumulative_payment = U256::from(self.cumulative_payment.as_slice());
        let token = Token::Tuple(vec![
            Token::String(self.account_id.clone()),
            Token::Int(self.timestamp.into()),
            Token::Uint(cumulative_payment),
        ]);

        let encoded = ethabi::encode(&[token]);

        let mut hasher = Keccak::v256();
        hasher.update(&encoded);
        let mut hash = [0u8; 32];
        hasher.finalize(&mut hash);

        Ok(hash)
    }
}

#[derive(Debug, PartialEq, Clone)]
<<<<<<< HEAD
pub struct BlobCommitment {
    pub commitment: G1Affine,
    pub length_commitment: G2Affine,
    pub length_proof: G2Affine,
    pub length: u32,
}

impl From<BlobCommitment> for BlobCommitmentContract {
    fn from(value: BlobCommitment) -> Self {
        Self {
            lengthCommitment: g2_contract_point_from_g2_affine(&value.length_commitment),
            lengthProof: g2_contract_point_from_g2_affine(&value.length_proof),
            length: value.length,
            commitment: g1_contract_point_from_g1_affine(&value.commitment),
        }
    }
=======
pub(crate) struct BlobCommitment {
    pub(crate) commitment: G1Affine,
    pub(crate) length_commitment: G2Affine,
    pub(crate) length_proof: G2Affine,
    pub(crate) length: u32,
>>>>>>> 4488201a
}

impl TryFrom<ProtoBlobCommitment> for BlobCommitment {
    type Error = ConversionError;

    fn try_from(value: ProtoBlobCommitment) -> Result<Self, Self::Error> {
        let commitment = g1_commitment_from_bytes(&value.commitment)?;
        let length_commitment = g2_commitment_from_bytes(&value.length_commitment)?;
        let length_proof = g2_commitment_from_bytes(&value.length_proof)?;
        let length = value.length;

        Ok(Self {
            commitment,
            length_commitment,
            length_proof,
            length,
        })
    }
}

#[derive(Debug, PartialEq, Clone)]
pub struct BlobHeader {
<<<<<<< HEAD
    pub version: u16,
    pub quorum_numbers: Vec<u8>,
    pub commitment: BlobCommitment,
    pub payment_header_hash: [u8; 32],
=======
    pub(crate) version: u16,
    pub(crate) quorum_numbers: Vec<u8>,
    pub(crate) commitment: BlobCommitment,
    pub(crate) payment_header_hash: [u8; 32],
>>>>>>> 4488201a
}

impl BlobHeader {
    pub fn blob_key(&self) -> Result<BlobKey, ConversionError> {
<<<<<<< HEAD
        BlobKey::compute_blob_key(
            self.version,
            self.commitment.clone(),
            self.quorum_numbers.clone(),
            self.payment_header_hash,
        )
    }
}

impl From<BlobHeader> for BlobHeaderV2Contract {
    fn from(value: BlobHeader) -> Self {
        Self {
            version: value.version,
            quorumNumbers: value.quorum_numbers.clone().into(),
            commitment: value.commitment.clone().into(),
            paymentHeaderHash: value.payment_header_hash.into(),
        }
=======
        BlobKey::compute_blob_key(self)
>>>>>>> 4488201a
    }
}

impl TryFrom<ProtoBlobHeader> for BlobHeader {
    type Error = ConversionError;

    fn try_from(value: ProtoBlobHeader) -> Result<Self, Self::Error> {
        let version: u16 = match value.version.try_into() {
            Ok(version) => version,
            Err(_) => {
                return Err(ConversionError::BlobHeader(format!(
                    "Invalid version {}",
                    value.version
                )))
            }
        };

        let mut quorum_numbers: Vec<u8> = Vec::new();
        for number in value.quorum_numbers.iter() {
            quorum_numbers.push((*number).try_into().map_err(|_| {
                ConversionError::BlobHeader(format!("Invalid quorum number {}", number))
            })?);
        }

        let commitment = BlobCommitment::try_from(value.commitment.ok_or(
            ConversionError::BlobHeader("Missing commitment".to_string()),
        )?)?;

        let payment_header_hash = PaymentHeader::from(value.payment_header.ok_or(
            ConversionError::BlobHeader("Missing payment header".to_string()),
        )?)
        .hash()?;

        Ok(Self {
            version,
            quorum_numbers,
            commitment,
            payment_header_hash,
        })
    }
}

#[derive(Debug, PartialEq, Clone)]
pub struct BlobCertificate {
    pub blob_header: BlobHeader,
    pub signature: Vec<u8>,
    pub relay_keys: Vec<u32>,
}

impl From<BlobCertificate> for BlobCertificateContract {
    fn from(value: BlobCertificate) -> Self {
        Self {
            blobHeader: value.blob_header.into(),
            signature: value.signature.into(),
            relayKeys: value.relay_keys,
        }
    }
}

impl TryFrom<ProtoBlobCertificate> for BlobCertificate {
    type Error = ConversionError;

    fn try_from(value: ProtoBlobCertificate) -> Result<Self, Self::Error> {
        Ok(Self {
            blob_header: BlobHeader::try_from(value.blob_header.ok_or(
                ConversionError::BlobCertificate("Missing blob header".to_string()),
            )?)?,
            signature: value.signature,
            relay_keys: value.relay_keys,
        })
    }
}

#[derive(Debug, PartialEq, Clone)]
pub struct BlobInclusionInfo {
    pub blob_certificate: BlobCertificate,
    pub blob_index: u32,
    pub inclusion_proof: Vec<u8>,
}

impl From<BlobInclusionInfo> for BlobInclusionInfoContract {
    fn from(value: BlobInclusionInfo) -> Self {
        BlobInclusionInfoContract {
            blobCertificate: value.blob_certificate.into(),
            blobIndex: value.blob_index,
            inclusionProof: value.inclusion_proof.clone().into(),
        }
    }
}

impl TryFrom<ProtoBlobInclusionInfo> for BlobInclusionInfo {
    type Error = ConversionError;

    fn try_from(value: ProtoBlobInclusionInfo) -> Result<Self, Self::Error> {
        Ok(Self {
            blob_certificate: BlobCertificate::try_from(value.blob_certificate.ok_or(
                ConversionError::BlobInclusion("Missing blob certificate".to_string()),
            )?)?,
            blob_index: value.blob_index,
            inclusion_proof: value.inclusion_proof,
        })
    }
}

pub struct SignedBatch {
    pub header: BatchHeaderV2,
    pub attestation: Attestation,
}

impl From<SignedBatch> for SignedBatchContract {
    fn from(value: SignedBatch) -> Self {
        Self {
            batchHeader: value.header.into(),
            attestation: value.attestation.into(),
        }
    }
}

impl TryFrom<SignedBatchProto> for SignedBatch {
    type Error = ConversionError;

    fn try_from(value: SignedBatchProto) -> Result<Self, Self::Error> {
        let header = match value.header {
            Some(header) => BatchHeaderV2 {
                batch_root: header.batch_root.try_into().map_err(|_| {
                    ConversionError::SignedBatch("Failed parsing batch root".to_string())
                })?,
                reference_block_number: header.reference_block_number.try_into().map_err(|_| {
                    ConversionError::SignedBatch(
                        "Failed parsing reference block number".to_string(),
                    )
                })?,
            },
            None => return Err(ConversionError::SignedBatch("Header is None".to_string())),
        };

        let attestation = match value.attestation {
            Some(value) => value.try_into()?,
            None => {
                return Err(ConversionError::SignedBatch(
                    "Attestation is None".to_string(),
                ))
            }
        };

        Ok(Self {
            header,
            attestation,
        })
    }
}

#[derive(Debug, PartialEq, Clone)]
pub struct BatchHeaderV2 {
    pub batch_root: [u8; 32],
    pub reference_block_number: u32,
}

impl From<BatchHeaderV2> for BatchHeaderV2Contract {
    fn from(value: BatchHeaderV2) -> Self {
        Self {
            batchRoot: alloy_primitives::FixedBytes(value.batch_root),
            referenceBlockNumber: value.reference_block_number,
        }
    }
}

impl TryFrom<ProtoBatchHeader> for BatchHeaderV2 {
    type Error = ConversionError;

    fn try_from(value: ProtoBatchHeader) -> Result<Self, Self::Error> {
        let batch_root: [u8; 32] = match value.batch_root.clone().try_into() {
            Ok(root) => root,
            Err(_) => {
                return Err(ConversionError::BatchHeader(format!(
                    "Invalid batch root: {}",
                    hex::encode(value.batch_root)
                )))
            }
        };
        let reference_block_number = value.reference_block_number.try_into().map_err(|_| {
            ConversionError::BatchHeader(format!(
                "Invalid reference block number: {}",
                value.reference_block_number
            ))
        })?;
        Ok(Self {
            batch_root,
            reference_block_number,
        })
    }
}

#[derive(Debug, PartialEq, Clone)]
pub struct NonSignerStakesAndSignature {
    pub non_signer_quorum_bitmap_indices: Vec<u32>,
    pub non_signer_pubkeys: Vec<G1Affine>,
    pub quorum_apks: Vec<G1Affine>,
    pub apk_g2: G2Affine,
    pub sigma: G1Affine,
    pub quorum_apk_indices: Vec<u32>,
    pub total_stake_indices: Vec<u32>,
    pub non_signer_stake_indices: Vec<Vec<u32>>,
}

impl From<NonSignerStakesAndSignatureContract> for NonSignerStakesAndSignature {
    fn from(value: NonSignerStakesAndSignatureContract) -> Self {
        Self {
            non_signer_quorum_bitmap_indices: value.nonSignerQuorumBitmapIndices,
            non_signer_pubkeys: value
                .nonSignerPubkeys
                .iter()
                .map(g1_affine_from_g1_contract_point)
                .collect(),
            quorum_apks: value
                .quorumApks
                .iter()
                .map(g1_affine_from_g1_contract_point)
                .collect(),
            apk_g2: g2_affine_from_g2_contract_point(&value.apkG2),
            sigma: g1_affine_from_g1_contract_point(&value.sigma),
            quorum_apk_indices: value.quorumApkIndices,
            total_stake_indices: value.totalStakeIndices,
            non_signer_stake_indices: value.nonSignerStakeIndices,
        }
    }
}

impl From<NonSignerStakesAndSignature> for NonSignerStakesAndSignatureContract {
    fn from(value: NonSignerStakesAndSignature) -> Self {
        Self {
            nonSignerQuorumBitmapIndices: value.non_signer_quorum_bitmap_indices.clone(),
            nonSignerPubkeys: value
                .non_signer_pubkeys
                .iter()
                .map(g1_contract_point_from_g1_affine)
                .collect(),
            quorumApks: value
                .quorum_apks
                .iter()
                .map(g1_contract_point_from_g1_affine)
                .collect(),
            apkG2: g2_contract_point_from_g2_affine(&value.apk_g2),
            sigma: g1_contract_point_from_g1_affine(&value.sigma),
            quorumApkIndices: value.quorum_apk_indices.clone(),
            totalStakeIndices: value.total_stake_indices.clone(),
            nonSignerStakeIndices: value.non_signer_stake_indices.clone(),
        }
    }
}

#[derive(Debug, PartialEq, Clone)]
pub struct Attestation {
    pub non_signer_pubkeys: Vec<G1Affine>,
    pub quorum_apks: Vec<G1Affine>,
    pub sigma: G1Affine,
    pub apk_g2: G2Affine,
    pub quorum_numbers: Vec<u32>,
}

impl From<Attestation> for AttestationContract {
    fn from(value: Attestation) -> Self {
        Self {
            nonSignerPubkeys: value
                .non_signer_pubkeys
                .iter()
                .map(g1_contract_point_from_g1_affine)
                .collect::<Vec<_>>(),
            quorumApks: value
                .quorum_apks
                .iter()
                .map(g1_contract_point_from_g1_affine)
                .collect::<Vec<_>>(),
            sigma: g1_contract_point_from_g1_affine(&value.sigma),
            apkG2: g2_contract_point_from_g2_affine(&value.apk_g2),
            quorumNumbers: value.quorum_numbers,
        }
    }
}

impl TryFrom<ProtoAttestation> for Attestation {
    type Error = ConversionError;

    fn try_from(value: ProtoAttestation) -> Result<Self, Self::Error> {
        Ok(Self {
            non_signer_pubkeys: value
                .non_signer_pubkeys
                .iter()
                .map(|p| g1_commitment_from_bytes(p))
                .collect::<Result<Vec<_>, _>>()?,
            quorum_apks: value
                .quorum_apks
                .iter()
                .map(|p| g1_commitment_from_bytes(p))
                .collect::<Result<Vec<_>, _>>()?,
            sigma: g1_commitment_from_bytes(&value.sigma)?,
            apk_g2: g2_commitment_from_bytes(&value.apk_g2)?,
            quorum_numbers: value.quorum_numbers,
        })
    }
}

// EigenDACert contains all data necessary to retrieve and validate a blob
//
// This struct represents the composition of a eigenDA blob certificate, as it would exist in a rollup inbox.
#[derive(Debug, PartialEq, Clone)]
pub struct EigenDACert {
    pub blob_inclusion_info: BlobInclusionInfo,
    pub batch_header: BatchHeaderV2,
    pub non_signer_stakes_and_signature: NonSignerStakesAndSignature,
    pub signed_quorum_numbers: Vec<u8>,
}

impl EigenDACert {
    /// creates a new EigenDACert from a BlobStatusReply, and NonSignerStakesAndSignature
    pub fn new(
        blob_status_reply: BlobStatusReply,
        non_signer_stakes_and_signature: NonSignerStakesAndSignature,
    ) -> Result<Self, EigenClientError> {
        let binding_inclusion_info = BlobInclusionInfo::try_from(
            blob_status_reply
                .blob_inclusion_info
                .ok_or(BlobError::MissingField("blob_inclusion_info".to_string()))?,
        )?;

        let signed_batch = blob_status_reply
            .signed_batch
            .ok_or(BlobError::MissingField("signed_batch".to_string()))?;
        let binding_batch_header = BatchHeaderV2::try_from(
            signed_batch
                .header
                .ok_or(BlobError::MissingField("header".to_string()))?,
        )?;

        let mut signed_quorum_numbers: Vec<u8> = Vec::new();
        for q in signed_batch
            .attestation
            .ok_or(BlobError::MissingField("attestation".to_string()))?
            .quorum_numbers
        {
            signed_quorum_numbers.push(
                q.try_into()
                    .map_err(|_| BlobError::InvalidQuorumNumber(q))?,
            );
        }

        Ok(Self {
            blob_inclusion_info: binding_inclusion_info,
            batch_header: binding_batch_header,
            non_signer_stakes_and_signature,
            signed_quorum_numbers,
        })
    }

    /// Computes the blob_key of the blob that belongs to the EigenDACert
    pub fn compute_blob_key(&self) -> Result<BlobKey, ConversionError> {
        let blob_header = self
            .blob_inclusion_info
            .blob_certificate
            .blob_header
            .clone();

        BlobKey::compute_blob_key(&blob_header)
    }
}

<<<<<<< HEAD
        BlobKey::compute_blob_key(
            blob_header.version,
            blob_commitments,
            blob_header.quorum_numbers,
            blob_header.payment_header_hash,
        )
    }
}

fn g2_contract_point_from_g2_affine(g2_affine: &G2Affine) -> G2PointContract {
    let x = g2_affine.x;
    let y = g2_affine.y;
    // Safe unwrapping as we now this types are equivalent
    G2PointContract {
        X: [
            Uint::from_be_bytes::<32>(x.c1.into_bigint().to_bytes_be().try_into().unwrap()),
            Uint::from_be_bytes::<32>(x.c0.into_bigint().to_bytes_be().try_into().unwrap()),
        ],
        Y: [
            Uint::from_be_bytes::<32>(y.c1.into_bigint().to_bytes_be().try_into().unwrap()),
            Uint::from_be_bytes::<32>(y.c0.into_bigint().to_bytes_be().try_into().unwrap()),
        ],
    }
}

fn g1_contract_point_from_g1_affine(g1_affine: &G1Affine) -> G1PointContract {
    let x = g1_affine.x;
    let y = g1_affine.y;
    // Safe unwrapping as we now this types are equivalent
    G1PointContract {
        X: Uint::from_be_bytes::<32>(x.into_bigint().to_bytes_be().try_into().unwrap()),
        Y: Uint::from_be_bytes::<32>(y.into_bigint().to_bytes_be().try_into().unwrap()),
    }
}

fn g1_affine_from_g1_contract_point(g1_point: &G1PointContract) -> G1Affine {
    let x = Fq::from_be_bytes_mod_order(&g1_point.X.to_be_bytes::<32>());
    let y = Fq::from_be_bytes_mod_order(&g1_point.Y.to_be_bytes::<32>());
    G1Affine::new(x, y)
}

fn g2_affine_from_g2_contract_point(g2_point: &G2PointContract) -> G2Affine {
    let x = Fp2::new(
        Fq::from_be_bytes_mod_order(&g2_point.X[1].to_be_bytes::<32>()),
        Fq::from_be_bytes_mod_order(&g2_point.X[0].to_be_bytes::<32>()),
    );
    let y = Fp2::new(
        Fq::from_be_bytes_mod_order(&g2_point.Y[1].to_be_bytes::<32>()),
        Fq::from_be_bytes_mod_order(&g2_point.Y[0].to_be_bytes::<32>()),
    );
    G2Affine::new(x, y)
}

#[cfg(test)]
mod test {
    use std::str::FromStr;

    use ark_bn254::{Fq, Fq2, G1Affine, G2Affine};
    use ark_ff::{BigInt, Fp2, PrimeField};

    use crate::{
        cert_verifier::CertVerifier,
        core::eigenda_cert::{
            BatchHeaderV2, BlobCertificate, BlobCommitment, BlobHeader, BlobInclusionInfo,
            PaymentHeader,
        },
        generated::{
            common::{
                v2::{
                    BatchHeader as BatchHeaderProto, BlobCertificate as BlobCertificateProto,
                    BlobHeader as BlobHeaderProto, PaymentHeader as PaymentHeaderProto,
                },
                BlobCommitment as BlobCommitmentProto,
            },
            disperser::v2::{
                Attestation, BlobInclusionInfo as BlobInclusionInfoProto, SignedBatch,
            },
        },
    };

    use super::{BlobStatusReply, EigenDACert, NonSignerStakesAndSignature};

    fn get_test_reply() -> (BlobStatusReply, NonSignerStakesAndSignature) {
        let blob_status_reply = BlobStatusReply {
            signed_batch: Some(SignedBatch {
                header: Some(BatchHeaderProto {
                    batch_root: vec![
                        233, 19, 14, 15, 65, 33, 120, 11, 158, 216, 117, 11, 227, 47, 29, 155, 79,
                        182, 24, 94, 146, 218, 107, 168, 123, 102, 91, 170, 206, 53, 139, 120,
                    ],
                    reference_block_number: 3677228,
                }),
                attestation: Some(Attestation {
                    non_signer_pubkeys: vec![vec![
                        149, 116, 165, 233, 216, 150, 77, 230, 96, 225, 164, 64, 31, 105, 148, 81,
                        196, 61, 51, 216, 252, 183, 63, 121, 78, 173, 12, 22, 161, 96, 62, 209,
                    ]],
                    apk_g2: vec![
                        128, 240, 67, 205, 245, 139, 18, 92, 198, 206, 71, 79, 179, 90, 69, 162,
                        218, 199, 207, 74, 138, 102, 16, 185, 204, 246, 154, 154, 124, 148, 53,
                        211, 33, 22, 115, 242, 239, 223, 221, 73, 130, 66, 206, 2, 238, 161, 128,
                        140, 150, 135, 255, 137, 141, 213, 108, 114, 206, 30, 72, 81, 211, 242, 5,
                        81,
                    ],
                    sigma: vec![
                        204, 195, 219, 236, 124, 241, 73, 77, 182, 143, 252, 46, 168, 213, 195,
                        205, 174, 113, 109, 29, 5, 215, 39, 52, 229, 160, 163, 122, 233, 136, 5,
                        43,
                    ],
                    quorum_numbers: vec![0, 1],
                    quorum_signed_percentages: vec![80, 100],
                    quorum_apks: vec![
                        vec![
                            213, 80, 149, 82, 54, 82, 201, 67, 137, 35, 54, 247, 77, 10, 85, 54,
                            216, 249, 216, 213, 4, 27, 185, 120, 200, 109, 119, 219, 5, 38, 27, 0,
                        ],
                        vec![
                            149, 180, 60, 155, 181, 219, 189, 21, 124, 76, 206, 221, 182, 31, 35,
                            178, 11, 104, 1, 197, 178, 20, 16, 206, 61, 243, 11, 96, 200, 242, 2,
                            216,
                        ],
                    ],
                }),
            }),
            blob_inclusion_info: Some(BlobInclusionInfoProto {
                blob_certificate: Some(BlobCertificateProto {
                    blob_header: Some(BlobHeaderProto {
                        version: 0,
                        quorum_numbers: vec![0, 1],
                        commitment: Some(BlobCommitmentProto {
                            commitment: vec![
                                232, 2, 196, 90, 47, 44, 136, 140, 220, 190, 143, 211, 205, 225,
                                191, 16, 207, 168, 84, 185, 10, 94, 237, 61, 43, 217, 173, 222, 51,
                                240, 232, 208,
                            ],
                            length_commitment: vec![
                                148, 250, 45, 9, 249, 227, 179, 68, 60, 236, 203, 111, 184, 253,
                                98, 119, 216, 93, 227, 68, 79, 24, 237, 232, 114, 174, 94, 55, 57,
                                219, 223, 236, 19, 162, 109, 209, 5, 251, 122, 189, 110, 148, 207,
                                115, 135, 46, 187, 183, 224, 106, 195, 173, 71, 19, 64, 204, 222,
                                121, 46, 26, 9, 5, 207, 103,
                            ],
                            length_proof: vec![
                                164, 242, 183, 79, 135, 39, 163, 7, 205, 3, 117, 112, 14, 51, 32,
                                109, 225, 106, 139, 95, 30, 170, 141, 223, 234, 166, 196, 135, 89,
                                209, 191, 105, 39, 10, 17, 9, 148, 157, 81, 31, 16, 65, 3, 153,
                                149, 103, 207, 2, 243, 32, 46, 164, 209, 123, 18, 90, 216, 219,
                                115, 179, 28, 217, 65, 167,
                            ],
                            length: 64,
                        }),
                        payment_header: Some(PaymentHeaderProto {
                            account_id: "0xD9309b3CF1B7DBF59f53461c2a66e2783dD1766f".to_string(),
                            timestamp: 1744727058739877000,
                            cumulative_payment: vec![],
                        }),
                    }),
                    signature: vec![
                        168, 15, 169, 88, 137, 74, 179, 18, 3, 126, 94, 63, 143, 103, 188, 210, 49,
                        46, 135, 26, 105, 222, 214, 37, 128, 4, 228, 62, 188, 96, 144, 186, 119,
                        225, 173, 54, 9, 235, 152, 171, 108, 56, 209, 37, 220, 184, 124, 220, 79,
                        32, 8, 168, 171, 53, 1, 116, 168, 63, 109, 43, 34, 59, 66, 115, 0,
                    ],
                    relay_keys: vec![1, 2],
                }),
                blob_index: 0,
                inclusion_proof: vec![],
            }),
            status: 4,
        };

        let non_signer_pubkeys = vec![G1Affine::new(
            BigInt::from_str(
                "9704669172386967228841698723444408761927945332160049913630816478196003782353",
            )
            .unwrap()
            .into(),
            BigInt::from_str(
                "3015390035914263831218138863592333251373169306354028727332933629302878348905",
            )
            .unwrap()
            .into(),
        )];

        let quorum_apks = vec![
            G1Affine::new(
                BigInt::from_str(
                    "9640948162073083414565750363679859421843464655523632220274628669727733848832",
                )
                .unwrap()
                .into(),
                BigInt::from_str(
                    "19643370125309743269553422865066622968340763429691280615064085723043238518365",
                )
                .unwrap()
                .into(),
            ),
            G1Affine::new(
                BigInt::from_str(
                    "9817020594633164190020731292959226780976321240116097510692294534725289247448",
                )
                .unwrap()
                .into(),
                BigInt::from_str(
                    "6543934278976149913385688504460018919257753414424306454948368312689483583934",
                )
                .unwrap()
                .into(),
            ),
        ];

        let apk_g2 = G2Affine::new(
            Fp2::new(
                BigInt::from_str(
                    "14965994889071619819446937262508283023425732847803582775082308126897001858385",
                )
                .unwrap()
                .into(),
                BigInt::from_str(
                    "424511265199836222171189838201654012504607225718840732994210815543791072723",
                )
                .unwrap()
                .into(),
            ),
            Fp2::new(
                BigInt::from_str(
                    "10334432992602034872979025009842481721144509800260495829990482515621755075795",
                )
                .unwrap()
                .into(),
                BigInt::from_str(
                    "9841818323264649074514261459775280044000073958159617760595021082785845935923",
                )
                .unwrap()
                .into(),
            ),
        );

        let sigma = G1Affine::new(
            BigInt::from_str(
                "5773807218786325796539249080007257311780942381488879944227700219398473647403",
            )
            .unwrap()
            .into(),
            BigInt::from_str(
                "18640028175250638736778274290057138634148717423467124530433456101853729482956",
            )
            .unwrap()
            .into(),
        );

        let non_signer_stakes_and_signature = NonSignerStakesAndSignature {
            non_signer_quorum_bitmap_indices: vec![20],
            non_signer_pubkeys,
            quorum_apks,
            apk_g2,
            sigma,
            quorum_apk_indices: vec![1746, 2176],
            total_stake_indices: vec![2310, 2442],
            non_signer_stake_indices: vec![vec![28], vec![]],
        };

        (blob_status_reply, non_signer_stakes_and_signature)
    }

    fn get_test_eigenda_cert() -> EigenDACert {
        let commitment = G1Affine::new(
            BigInt::from_str(
                "18097402811107380983985671453467841691840893735219410444705609758165039114448",
            )
            .unwrap()
            .into(),
            BigInt::from_str(
                "16999158799766630235672780371511628484587074466180058883339027662416423479934",
            )
            .unwrap()
            .into(),
        );

        let length_commitment = G2Affine::new(
            Fp2::new(
                BigInt::from_str(
                    "8880931273186827351261965262476328318208931614937724042685885477123587952487",
                )
                .unwrap()
                .into(),
                BigInt::from_str(
                    "9488279585401480508933934734292808714637816354493020600238094832843399880684",
                )
                .unwrap()
                .into(),
            ),
            Fp2::new(
                BigInt::from_str(
                    "9351449145134164501355679055588713512002655821146694096751192274844423102179",
                )
                .unwrap()
                .into(),
                BigInt::from_str(
                    "5865560055521561571799675834708494429719140059224985519677590504619849199063",
                )
                .unwrap()
                .into(),
            ),
        );

        let length_proof = G2Affine::new(
            Fp2::new(
                BigInt::from_str(
                    "17657987153373524011587225477415793193070321684460829118659094242192581542311",
                )
                .unwrap()
                .into(),
                BigInt::from_str(
                    "16712104702324673391829417082915453826023854019199011233132756277153391296361",
                )
                .unwrap()
                .into(),
            ),
            Fp2::new(
                BigInt::from_str(
                    "20551952027861764477813347143115786861997666834655173209349588364117435832818",
                )
                .unwrap()
                .into(),
                BigInt::from_str(
                    "6669181637093186586935873308827307102680507380028905776710748175870382273671",
                )
                .unwrap()
                .into(),
            ),
        );

        let non_signer_pubkeys = vec![G1Affine::new(
            BigInt::from_str(
                "9704669172386967228841698723444408761927945332160049913630816478196003782353",
            )
            .unwrap()
            .into(),
            BigInt::from_str(
                "3015390035914263831218138863592333251373169306354028727332933629302878348905",
            )
            .unwrap()
            .into(),
        )];

        let quorum_apks = vec![
            G1Affine::new(
                BigInt::from_str(
                    "9640948162073083414565750363679859421843464655523632220274628669727733848832",
                )
                .unwrap()
                .into(),
                BigInt::from_str(
                    "19643370125309743269553422865066622968340763429691280615064085723043238518365",
                )
                .unwrap()
                .into(),
            ),
            G1Affine::new(
                BigInt::from_str(
                    "9817020594633164190020731292959226780976321240116097510692294534725289247448",
                )
                .unwrap()
                .into(),
                BigInt::from_str(
                    "6543934278976149913385688504460018919257753414424306454948368312689483583934",
                )
                .unwrap()
                .into(),
            ),
        ];

        let apk_g2 = G2Affine::new(
            Fp2::new(
                BigInt::from_str(
                    "14965994889071619819446937262508283023425732847803582775082308126897001858385",
                )
                .unwrap()
                .into(),
                BigInt::from_str(
                    "424511265199836222171189838201654012504607225718840732994210815543791072723",
                )
                .unwrap()
                .into(),
            ),
            Fp2::new(
                BigInt::from_str(
                    "10334432992602034872979025009842481721144509800260495829990482515621755075795",
                )
                .unwrap()
                .into(),
                BigInt::from_str(
                    "9841818323264649074514261459775280044000073958159617760595021082785845935923",
                )
                .unwrap()
                .into(),
            ),
        );

        let sigma = G1Affine::new(
            BigInt::from_str(
                "5773807218786325796539249080007257311780942381488879944227700219398473647403",
            )
            .unwrap()
            .into(),
            BigInt::from_str(
                "18640028175250638736778274290057138634148717423467124530433456101853729482956",
            )
            .unwrap()
            .into(),
        );

        EigenDACert {
            blob_inclusion_info: BlobInclusionInfo {
                blob_certificate: BlobCertificate {
                    blob_header: BlobHeader {
                        version: 0,
                        quorum_numbers: vec![0, 1],
                        commitment: BlobCommitment {
                            commitment,
                            length_commitment,
                            length_proof,
                            length: 64,
                        },
                        payment_header_hash: [
                            99, 114, 16, 1, 243, 70, 66, 44, 180, 153, 204, 46, 153, 207, 150, 9,
                            74, 52, 71, 46, 38, 218, 196, 247, 84, 79, 185, 121, 213, 80, 162, 149,
                        ],
                    },
                    signature: vec![
                        168, 15, 169, 88, 137, 74, 179, 18, 3, 126, 94, 63, 143, 103, 188, 210, 49,
                        46, 135, 26, 105, 222, 214, 37, 128, 4, 228, 62, 188, 96, 144, 186, 119,
                        225, 173, 54, 9, 235, 152, 171, 108, 56, 209, 37, 220, 184, 124, 220, 79,
                        32, 8, 168, 171, 53, 1, 116, 168, 63, 109, 43, 34, 59, 66, 115, 0,
                    ],
                    relay_keys: vec![1, 2],
                },
                blob_index: 0,
                inclusion_proof: vec![],
            },
            batch_header: BatchHeaderV2 {
                batch_root: [
                    233, 19, 14, 15, 65, 33, 120, 11, 158, 216, 117, 11, 227, 47, 29, 155, 79, 182,
                    24, 94, 146, 218, 107, 168, 123, 102, 91, 170, 206, 53, 139, 120,
                ],
                reference_block_number: 3677228,
            },
            non_signer_stakes_and_signature: NonSignerStakesAndSignature {
                non_signer_quorum_bitmap_indices: vec![20],
                non_signer_pubkeys,
                quorum_apks,
                apk_g2,
                sigma,
                quorum_apk_indices: vec![1746, 2176],
                total_stake_indices: vec![2310, 2442],
                non_signer_stake_indices: vec![vec![28], vec![]],
            },
            signed_quorum_numbers: vec![0, 1],
        }
    }

    #[test]
    fn test_blob_key() {
        let commitment_x = Fq::from_be_bytes_mod_order(&[
            47, 227, 202, 245, 187, 25, 196, 187, 223, 98, 97, 40, 194, 244, 32, 4, 86, 33, 187, 1,
            12, 189, 12, 90, 30, 142, 112, 147, 146, 88, 249, 104,
        ]);
        let commitment_y = Fq::from_be_bytes_mod_order(&[
            20, 91, 31, 26, 187, 114, 156, 101, 50, 219, 233, 184, 99, 191, 205, 182, 6, 159, 229,
            182, 109, 197, 9, 213, 141, 125, 13, 219, 52, 178, 139, 146,
        ]);

        let length_commitment_x0 = Fq::from_be_bytes_mod_order(&[
            8, 65, 223, 70, 245, 141, 117, 195, 15, 108, 165, 232, 225, 16, 48, 241, 231, 234, 102,
            199, 125, 117, 21, 163, 169, 94, 92, 250, 30, 145, 48, 171,
        ]);
        let length_commitment_x1 = Fq::from_be_bytes_mod_order(&[
            39, 3, 247, 81, 154, 56, 239, 185, 210, 149, 195, 180, 108, 221, 16, 192, 77, 138, 32,
            157, 171, 219, 234, 248, 239, 93, 143, 126, 56, 204, 132, 102,
        ]);

        let length_commitment_y0 = Fq::from_be_bytes_mod_order(&[
            14, 234, 250, 97, 56, 209, 123, 188, 191, 0, 109, 187, 173, 92, 82, 77, 236, 38, 75,
            145, 102, 0, 177, 111, 42, 228, 130, 88, 227, 21, 3, 90,
        ]);
        let length_commitment_y1 = Fq::from_be_bytes_mod_order(&[
            13, 18, 145, 28, 229, 160, 11, 188, 145, 68, 148, 75, 22, 196, 32, 197, 2, 113, 249,
            176, 226, 81, 16, 168, 135, 74, 84, 143, 61, 183, 164, 42,
        ]);

        let length_proof_x0 = Fq::from_be_bytes_mod_order(&[
            4, 58, 192, 64, 99, 97, 56, 104, 197, 61, 137, 206, 145, 118, 143, 216, 15, 40, 191,
            251, 238, 37, 248, 97, 241, 136, 54, 180, 15, 235, 174, 42,
        ]);
        let length_proof_x1 = Fq::from_be_bytes_mod_order(&[
            35, 146, 74, 104, 5, 13, 42, 164, 44, 141, 107, 115, 154, 6, 65, 146, 27, 136, 169,
            149, 78, 27, 120, 242, 27, 172, 53, 196, 199, 133, 149, 205,
        ]);

        let length_proof_y0 = Fq::from_be_bytes_mod_order(&[
            14, 180, 121, 174, 188, 158, 3, 195, 182, 93, 117, 123, 138, 52, 168, 68, 157, 43, 93,
            68, 112, 237, 17, 72, 183, 227, 111, 102, 189, 137, 223, 43,
        ]);
        let length_proof_y1 = Fq::from_be_bytes_mod_order(&[
            31, 226, 236, 78, 97, 43, 93, 185, 199, 205, 181, 172, 68, 53, 100, 1, 200, 41, 56,
            150, 142, 207, 252, 194, 255, 160, 210, 92, 132, 123, 146, 191,
        ]);

        let commitments = BlobCommitment {
            commitment: G1Affine::new(commitment_x, commitment_y),
            length_commitment: G2Affine::new(
                Fq2::new(length_commitment_x0, length_commitment_x1),
                Fq2::new(length_commitment_y0, length_commitment_y1),
            ),
            length_proof: G2Affine::new(
                Fq2::new(length_proof_x0, length_proof_x1),
                Fq2::new(length_proof_y0, length_proof_y1),
            ),
            length: 64,
        };
        let payment_header = PaymentHeader {
            account_id: "0x0000000000000000000000000000000000000123".to_string(),
            timestamp: 5,
            cumulative_payment: num_bigint::BigInt::from(100).to_signed_bytes_be(),
        };
        let blob_header = BlobHeader {
            version: 0,
            quorum_numbers: vec![0, 1],
            commitment: commitments,
            payment_header_hash: payment_header.hash().unwrap(),
        };

=======
#[cfg(test)]
mod test {
    use ark_bn254::{Fq, Fq2, G1Affine, G2Affine};
    use ark_ff::PrimeField;

    use crate::core::eigenda_cert::{BlobCommitment, BlobHeader, PaymentHeader};

    #[test]
    fn test_blob_key() {
        let commitment_x = Fq::from_be_bytes_mod_order(&[
            47, 227, 202, 245, 187, 25, 196, 187, 223, 98, 97, 40, 194, 244, 32, 4, 86, 33, 187, 1,
            12, 189, 12, 90, 30, 142, 112, 147, 146, 88, 249, 104,
        ]);
        let commitment_y = Fq::from_be_bytes_mod_order(&[
            20, 91, 31, 26, 187, 114, 156, 101, 50, 219, 233, 184, 99, 191, 205, 182, 6, 159, 229,
            182, 109, 197, 9, 213, 141, 125, 13, 219, 52, 178, 139, 146,
        ]);

        let length_commitment_x0 = Fq::from_be_bytes_mod_order(&[
            8, 65, 223, 70, 245, 141, 117, 195, 15, 108, 165, 232, 225, 16, 48, 241, 231, 234, 102,
            199, 125, 117, 21, 163, 169, 94, 92, 250, 30, 145, 48, 171,
        ]);
        let length_commitment_x1 = Fq::from_be_bytes_mod_order(&[
            39, 3, 247, 81, 154, 56, 239, 185, 210, 149, 195, 180, 108, 221, 16, 192, 77, 138, 32,
            157, 171, 219, 234, 248, 239, 93, 143, 126, 56, 204, 132, 102,
        ]);

        let length_commitment_y0 = Fq::from_be_bytes_mod_order(&[
            14, 234, 250, 97, 56, 209, 123, 188, 191, 0, 109, 187, 173, 92, 82, 77, 236, 38, 75,
            145, 102, 0, 177, 111, 42, 228, 130, 88, 227, 21, 3, 90,
        ]);
        let length_commitment_y1 = Fq::from_be_bytes_mod_order(&[
            13, 18, 145, 28, 229, 160, 11, 188, 145, 68, 148, 75, 22, 196, 32, 197, 2, 113, 249,
            176, 226, 81, 16, 168, 135, 74, 84, 143, 61, 183, 164, 42,
        ]);

        let length_proof_x0 = Fq::from_be_bytes_mod_order(&[
            4, 58, 192, 64, 99, 97, 56, 104, 197, 61, 137, 206, 145, 118, 143, 216, 15, 40, 191,
            251, 238, 37, 248, 97, 241, 136, 54, 180, 15, 235, 174, 42,
        ]);
        let length_proof_x1 = Fq::from_be_bytes_mod_order(&[
            35, 146, 74, 104, 5, 13, 42, 164, 44, 141, 107, 115, 154, 6, 65, 146, 27, 136, 169,
            149, 78, 27, 120, 242, 27, 172, 53, 196, 199, 133, 149, 205,
        ]);

        let length_proof_y0 = Fq::from_be_bytes_mod_order(&[
            14, 180, 121, 174, 188, 158, 3, 195, 182, 93, 117, 123, 138, 52, 168, 68, 157, 43, 93,
            68, 112, 237, 17, 72, 183, 227, 111, 102, 189, 137, 223, 43,
        ]);
        let length_proof_y1 = Fq::from_be_bytes_mod_order(&[
            31, 226, 236, 78, 97, 43, 93, 185, 199, 205, 181, 172, 68, 53, 100, 1, 200, 41, 56,
            150, 142, 207, 252, 194, 255, 160, 210, 92, 132, 123, 146, 191,
        ]);

        let commitments = BlobCommitment {
            commitment: G1Affine::new(commitment_x, commitment_y),
            length_commitment: G2Affine::new(
                Fq2::new(length_commitment_x0, length_commitment_x1),
                Fq2::new(length_commitment_y0, length_commitment_y1),
            ),
            length_proof: G2Affine::new(
                Fq2::new(length_proof_x0, length_proof_x1),
                Fq2::new(length_proof_y0, length_proof_y1),
            ),
            length: 64,
        };
        let payment_header = PaymentHeader {
            account_id: "0x0000000000000000000000000000000000000123".to_string(),
            timestamp: 5,
            cumulative_payment: num_bigint::BigInt::from(100).to_signed_bytes_be(),
        };
        let blob_header = BlobHeader {
            version: 0,
            quorum_numbers: vec![0, 1],
            commitment: commitments,
            payment_header_hash: payment_header.hash().unwrap(),
        };

>>>>>>> 4488201a
        let blob_key = blob_header.blob_key().unwrap();
        // e2fc52cb6213041838c20164eac05a7660b741518d5c14060e47c89ed3dd175b has verified in solidity  with chisel
        assert_eq!(
            hex::encode(blob_key.to_bytes()),
            "e2fc52cb6213041838c20164eac05a7660b741518d5c14060e47c89ed3dd175b"
        );
    }
<<<<<<< HEAD

    #[tokio::test]
    async fn test_build_eigenda_cert() {
        let (blob_status_reply, non_signer_stakes_and_signature) = get_test_reply();
        let eigenda_cert =
            EigenDACert::new(blob_status_reply, non_signer_stakes_and_signature).unwrap();

        let expected_eigenda_cert = get_test_eigenda_cert();
        assert_eq!(expected_eigenda_cert, eigenda_cert);

        let address = "0xFe52fE1940858DCb6e12153E2104aD0fDFbE1162".to_string();
        let rpc_url = "https://ethereum-holesky-rpc.publicnode.com".to_string();
        let cert_verifier = CertVerifier::new(address, rpc_url);
        let res = cert_verifier.verify_cert_v2(&eigenda_cert).await;
        assert!(res.is_ok())
    }
=======
>>>>>>> 4488201a
}<|MERGE_RESOLUTION|>--- conflicted
+++ resolved
@@ -70,7 +70,6 @@
 }
 
 #[derive(Debug, PartialEq, Clone)]
-<<<<<<< HEAD
 pub struct BlobCommitment {
     pub commitment: G1Affine,
     pub length_commitment: G2Affine,
@@ -87,13 +86,6 @@
             commitment: g1_contract_point_from_g1_affine(&value.commitment),
         }
     }
-=======
-pub(crate) struct BlobCommitment {
-    pub(crate) commitment: G1Affine,
-    pub(crate) length_commitment: G2Affine,
-    pub(crate) length_proof: G2Affine,
-    pub(crate) length: u32,
->>>>>>> 4488201a
 }
 
 impl TryFrom<ProtoBlobCommitment> for BlobCommitment {
@@ -116,28 +108,15 @@
 
 #[derive(Debug, PartialEq, Clone)]
 pub struct BlobHeader {
-<<<<<<< HEAD
-    pub version: u16,
-    pub quorum_numbers: Vec<u8>,
-    pub commitment: BlobCommitment,
-    pub payment_header_hash: [u8; 32],
-=======
     pub(crate) version: u16,
     pub(crate) quorum_numbers: Vec<u8>,
     pub(crate) commitment: BlobCommitment,
     pub(crate) payment_header_hash: [u8; 32],
->>>>>>> 4488201a
 }
 
 impl BlobHeader {
     pub fn blob_key(&self) -> Result<BlobKey, ConversionError> {
-<<<<<<< HEAD
-        BlobKey::compute_blob_key(
-            self.version,
-            self.commitment.clone(),
-            self.quorum_numbers.clone(),
-            self.payment_header_hash,
-        )
+        BlobKey::compute_blob_key(self)
     }
 }
 
@@ -149,9 +128,6 @@
             commitment: value.commitment.clone().into(),
             paymentHeaderHash: value.payment_header_hash.into(),
         }
-=======
-        BlobKey::compute_blob_key(self)
->>>>>>> 4488201a
     }
 }
 
@@ -515,16 +491,6 @@
             .clone();
 
         BlobKey::compute_blob_key(&blob_header)
-    }
-}
-
-<<<<<<< HEAD
-        BlobKey::compute_blob_key(
-            blob_header.version,
-            blob_commitments,
-            blob_header.quorum_numbers,
-            blob_header.payment_header_hash,
-        )
     }
 }
 
@@ -1052,86 +1018,6 @@
             payment_header_hash: payment_header.hash().unwrap(),
         };
 
-=======
-#[cfg(test)]
-mod test {
-    use ark_bn254::{Fq, Fq2, G1Affine, G2Affine};
-    use ark_ff::PrimeField;
-
-    use crate::core::eigenda_cert::{BlobCommitment, BlobHeader, PaymentHeader};
-
-    #[test]
-    fn test_blob_key() {
-        let commitment_x = Fq::from_be_bytes_mod_order(&[
-            47, 227, 202, 245, 187, 25, 196, 187, 223, 98, 97, 40, 194, 244, 32, 4, 86, 33, 187, 1,
-            12, 189, 12, 90, 30, 142, 112, 147, 146, 88, 249, 104,
-        ]);
-        let commitment_y = Fq::from_be_bytes_mod_order(&[
-            20, 91, 31, 26, 187, 114, 156, 101, 50, 219, 233, 184, 99, 191, 205, 182, 6, 159, 229,
-            182, 109, 197, 9, 213, 141, 125, 13, 219, 52, 178, 139, 146,
-        ]);
-
-        let length_commitment_x0 = Fq::from_be_bytes_mod_order(&[
-            8, 65, 223, 70, 245, 141, 117, 195, 15, 108, 165, 232, 225, 16, 48, 241, 231, 234, 102,
-            199, 125, 117, 21, 163, 169, 94, 92, 250, 30, 145, 48, 171,
-        ]);
-        let length_commitment_x1 = Fq::from_be_bytes_mod_order(&[
-            39, 3, 247, 81, 154, 56, 239, 185, 210, 149, 195, 180, 108, 221, 16, 192, 77, 138, 32,
-            157, 171, 219, 234, 248, 239, 93, 143, 126, 56, 204, 132, 102,
-        ]);
-
-        let length_commitment_y0 = Fq::from_be_bytes_mod_order(&[
-            14, 234, 250, 97, 56, 209, 123, 188, 191, 0, 109, 187, 173, 92, 82, 77, 236, 38, 75,
-            145, 102, 0, 177, 111, 42, 228, 130, 88, 227, 21, 3, 90,
-        ]);
-        let length_commitment_y1 = Fq::from_be_bytes_mod_order(&[
-            13, 18, 145, 28, 229, 160, 11, 188, 145, 68, 148, 75, 22, 196, 32, 197, 2, 113, 249,
-            176, 226, 81, 16, 168, 135, 74, 84, 143, 61, 183, 164, 42,
-        ]);
-
-        let length_proof_x0 = Fq::from_be_bytes_mod_order(&[
-            4, 58, 192, 64, 99, 97, 56, 104, 197, 61, 137, 206, 145, 118, 143, 216, 15, 40, 191,
-            251, 238, 37, 248, 97, 241, 136, 54, 180, 15, 235, 174, 42,
-        ]);
-        let length_proof_x1 = Fq::from_be_bytes_mod_order(&[
-            35, 146, 74, 104, 5, 13, 42, 164, 44, 141, 107, 115, 154, 6, 65, 146, 27, 136, 169,
-            149, 78, 27, 120, 242, 27, 172, 53, 196, 199, 133, 149, 205,
-        ]);
-
-        let length_proof_y0 = Fq::from_be_bytes_mod_order(&[
-            14, 180, 121, 174, 188, 158, 3, 195, 182, 93, 117, 123, 138, 52, 168, 68, 157, 43, 93,
-            68, 112, 237, 17, 72, 183, 227, 111, 102, 189, 137, 223, 43,
-        ]);
-        let length_proof_y1 = Fq::from_be_bytes_mod_order(&[
-            31, 226, 236, 78, 97, 43, 93, 185, 199, 205, 181, 172, 68, 53, 100, 1, 200, 41, 56,
-            150, 142, 207, 252, 194, 255, 160, 210, 92, 132, 123, 146, 191,
-        ]);
-
-        let commitments = BlobCommitment {
-            commitment: G1Affine::new(commitment_x, commitment_y),
-            length_commitment: G2Affine::new(
-                Fq2::new(length_commitment_x0, length_commitment_x1),
-                Fq2::new(length_commitment_y0, length_commitment_y1),
-            ),
-            length_proof: G2Affine::new(
-                Fq2::new(length_proof_x0, length_proof_x1),
-                Fq2::new(length_proof_y0, length_proof_y1),
-            ),
-            length: 64,
-        };
-        let payment_header = PaymentHeader {
-            account_id: "0x0000000000000000000000000000000000000123".to_string(),
-            timestamp: 5,
-            cumulative_payment: num_bigint::BigInt::from(100).to_signed_bytes_be(),
-        };
-        let blob_header = BlobHeader {
-            version: 0,
-            quorum_numbers: vec![0, 1],
-            commitment: commitments,
-            payment_header_hash: payment_header.hash().unwrap(),
-        };
-
->>>>>>> 4488201a
         let blob_key = blob_header.blob_key().unwrap();
         // e2fc52cb6213041838c20164eac05a7660b741518d5c14060e47c89ed3dd175b has verified in solidity  with chisel
         assert_eq!(
@@ -1139,7 +1025,6 @@
             "e2fc52cb6213041838c20164eac05a7660b741518d5c14060e47c89ed3dd175b"
         );
     }
-<<<<<<< HEAD
 
     #[tokio::test]
     async fn test_build_eigenda_cert() {
@@ -1156,6 +1041,4 @@
         let res = cert_verifier.verify_cert_v2(&eigenda_cert).await;
         assert!(res.is_ok())
     }
-=======
->>>>>>> 4488201a
 }