<<<<<<< HEAD
=======
use crate::relay_client::RelayKey;
>>>>>>> 4488201a
use hex::FromHexError;
use prost::DecodeError;

/// Errors returned by this crate
#[derive(Debug, thiserror::Error)]
pub enum EigenClientError {
    #[error(transparent)]
    Conversion(#[from] ConversionError),
    #[error(transparent)]
    Blob(#[from] BlobError),
    #[error(transparent)]
    PayloadDisperser(#[from] PayloadDisperserError),
}

/// Errors specific to conversion
#[derive(Debug, thiserror::Error)]
pub enum ConversionError {
    #[error("Failed to parse payload: {0}")]
    Payload(String),
    #[error("Failed to parse payment header: {0}")]
    PaymentHeader(String),
    #[error("Failed to parse encoded payload: {0}")]
    EncodedPayload(String),
    #[error("Failed to convert polynomial: {0}")]
    Poly(String),
    #[error("Failed to parse G1 point: {0}")]
    G1Point(String),
    #[error("Failed to parse G2 point: {0}")]
    G2Point(String),
    #[error("Failed to parse blob header: {0}")]
    BlobHeader(String),
    #[error("Failed to parse blob certificate: {0}")]
    BlobCertificate(String),
    #[error("Failed to parse blob inclusion: {0}")]
    BlobInclusion(String),
    #[error("Failed to parse batch header: {0}")]
    BatchHeader(String),
    #[error("Failed to parse blob key: {0}")]
    BlobKey(String),
    #[error("Failed to convert U256: {0}")]
    U256Conversion(String),
    #[error(transparent)]
    ArkSerializationError(#[from] ark_serialize::SerializationError),
    #[error("Failed to parse signed batch: {0}")]
    SignedBatch(String),
}

/// Errors specific to the Blob type
#[derive(Debug, thiserror::Error)]
pub enum BlobError {
    #[error("Invalid blob length: {0}")]
    InvalidBlobLength(usize),
    #[error("Blob length is zero")]
    InvalidBlobLengthZero,
    #[error("Blob length is not a power of two")]
    InvalidBlobLengthNotPowerOfTwo(usize),
    #[error("Mismatch between commitment ({0}) and blob ({1})")]
    CommitmentAndBlobLengthMismatch(usize, usize),
    #[error("Invalid data length: {0}")]
    InvalidDataLength(usize),
    #[error("Invalid quorum number: {0}")]
    InvalidQuorumNumber(u32),
    #[error("Missing field: {0}")]
    MissingField(String),
}

<<<<<<< HEAD
=======
/// Errors specific to the Relay Client
#[derive(Debug, thiserror::Error)]
pub enum RelayClientError {
    #[error("Max grpc message size must be greater than 0")]
    InvalidMaxGrpcMessageSize,
    #[error("Failed RPC call: {0}")]
    FailedRPC(#[from] tonic::Status),
    #[error("Failed connection call")]
    FailedConnection(#[from] tonic::transport::Error),
    #[error("Invalid relay key {0}")]
    InvalidRelayKey(RelayKey),
    #[error("Request cannot be empty")]
    EmptyRequest,
    #[error("Failed to fetch current timestamp")]
    FailedToFetchCurrentTimestamp,
    #[error("Invalid disperser URI: {0}")]
    InvalidURI(String),
    #[error(transparent)]
    EthClient(#[from] EthClientError),
}

/// Errors for the EthClient
#[derive(Debug, thiserror::Error)]
pub enum EthClientError {
    #[error(transparent)]
    HTTPClient(#[from] reqwest::Error),
    #[error(transparent)]
    SerdeJSON(#[from] serde_json::Error),
    #[error(transparent)]
    HexEncoding(#[from] hex::FromHexError),
    #[error(transparent)]
    EthAbi(#[from] ethabi::Error),
    #[error("RPC: {0}")]
    Rpc(crate::eth_client::RpcErrorResponse),
    #[error("Invalid response: {0}")]
    InvalidResponse(String),
}

>>>>>>> 4488201a
/// Errors specific to the Accountant
#[derive(Debug, thiserror::Error)]
pub enum AccountantError {
    #[error("Neither reservation nor on-demand payment is available")]
    PaymentNotAvailable,
    #[error("Payment reply is not complete")]
    PaymentReply,
}

/// Errors specific to the Disperser Client
#[derive(Debug, thiserror::Error)]
pub enum DisperseError {
    #[error(transparent)]
    Accountant(AccountantError),
    #[error("Failed to initialize disperser config: {0}")]
    ConfigInitialization(String),
    #[error(transparent)]
    Tonic(#[from] tonic::transport::Error),
    #[error("Failed to parse URL: {0}")]
    InvalidURI(String),
    #[error("Empty quorums must be provided")]
    EmptyQuorums,
    #[error("Blob commitment is empty")]
    EmptyBlobCommitment,
    #[error(transparent)]
    Conversion(#[from] ConversionError),
    #[error("Blob commitment length {0} does not match symbol length {1}")]
    CommitmentLengthMismatch(u32, usize),
    #[error("Invalid Account id")]
    AccountID,
    #[error("Failed RPC call: {0}")]
    FailedRPC(#[from] tonic::Status),
    #[error("Calculated and disperser blob key mismatch")]
    BlobKeyMismatch,
    #[error(transparent)]
    Decode(#[from] DecodeError),
    #[error("Failed to get current time")]
    SystemTime(#[from] std::time::SystemTimeError),
    #[error(transparent)]
    Signer(#[from] SignerError),
}

/// Errors specific to the Signer
#[derive(Debug, thiserror::Error)]
pub enum SignerError {
    #[error("Failed to parse private key: {0}")]
    PrivateKey(#[from] FromHexError),
    #[error(transparent)]
    Secp(#[from] secp256k1::Error),
    #[error(transparent)]
    Conversion(#[from] ConversionError),
<<<<<<< HEAD
}

/// Errors specific to the PayloadDisperser
#[derive(Debug, thiserror::Error)]
pub enum PayloadDisperserError {
    #[error(transparent)]
    Disperser(#[from] DisperseError),
    #[error(transparent)]
    Conversion(#[from] ConversionError),
    #[error("Blob status is unknown or failed")]
    BlobStatus,
    #[error(transparent)]
    Decode(#[from] DecodeError),
    #[error(transparent)]
    CertVerifier(#[from] CertVerifierError),
}

/// Errors specific to the CertVerifier
#[derive(Debug, thiserror::Error)]
pub enum CertVerifierError {
    #[error(transparent)]
    Conversion(#[from] ConversionError),
    #[error(transparent)]
    Alloy(#[from] alloy_contract::Error),
=======
>>>>>>> 4488201a
}<|MERGE_RESOLUTION|>--- conflicted
+++ resolved
@@ -1,7 +1,4 @@
-<<<<<<< HEAD
-=======
 use crate::relay_client::RelayKey;
->>>>>>> 4488201a
 use hex::FromHexError;
 use prost::DecodeError;
 
@@ -68,8 +65,6 @@
     MissingField(String),
 }
 
-<<<<<<< HEAD
-=======
 /// Errors specific to the Relay Client
 #[derive(Debug, thiserror::Error)]
 pub enum RelayClientError {
@@ -108,7 +103,6 @@
     InvalidResponse(String),
 }
 
->>>>>>> 4488201a
 /// Errors specific to the Accountant
 #[derive(Debug, thiserror::Error)]
 pub enum AccountantError {
@@ -160,9 +154,7 @@
     Secp(#[from] secp256k1::Error),
     #[error(transparent)]
     Conversion(#[from] ConversionError),
-<<<<<<< HEAD
 }
-
 /// Errors specific to the PayloadDisperser
 #[derive(Debug, thiserror::Error)]
 pub enum PayloadDisperserError {
@@ -185,6 +177,4 @@
     Conversion(#[from] ConversionError),
     #[error(transparent)]
     Alloy(#[from] alloy_contract::Error),
-=======
->>>>>>> 4488201a
 }