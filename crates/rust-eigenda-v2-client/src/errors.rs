use ark_bn254::{Fr, G1Affine};
use ethereum_types::H160;
use rust_kzg_bn254_primitives::errors::KzgError;

use crate::relay_client::RelayKey;
use hex::FromHexError;
use prost::DecodeError;

/// Errors returned by this crate
#[derive(Debug, thiserror::Error)]
pub enum EigenClientError {
    #[error(transparent)]
    Conversion(#[from] ConversionError),
    #[error(transparent)]
    Blob(#[from] BlobError),
    #[error(transparent)]
    PayloadDisperser(#[from] PayloadDisperserError),
}

/// Errors specific to conversion
#[derive(Debug, thiserror::Error)]
pub enum ConversionError {
    #[error("Failed to parse payload: {0}")]
    Payload(String),
    #[error("Failed to parse payment header: {0}")]
    PaymentHeader(String),
    #[error("Failed to parse encoded payload: {0}")]
    EncodedPayload(String),
    #[error("Failed to convert polynomial: {0}")]
    Poly(String),
    #[error("Failed to parse G1 point: {0}")]
    G1Point(String),
    #[error("Failed to parse G2 point: {0}")]
    G2Point(String),
    #[error("Failed to parse blob header: {0}")]
    BlobHeader(String),
    #[error("Failed to parse blob certificate: {0}")]
    BlobCertificate(String),
    #[error("Failed to parse blob inclusion: {0}")]
    BlobInclusion(String),
    #[error("Failed to parse batch header: {0}")]
    BatchHeader(String),
    #[error("Failed to parse blob key: {0}")]
    BlobKey(String),
    #[error("Failed to convert U256: {0}")]
    U256Conversion(String),
    #[error(transparent)]
    ArkSerializationError(#[from] ark_serialize::SerializationError),
    #[error("Failed to parse signed batch: {0}")]
    SignedBatch(String),
<<<<<<< HEAD
    #[error("Failed to parse eigenda cert: {0}")]
    EigenDACert(String),
=======
    #[error("Private Key Error")]
    PrivateKey,
    #[error("Invalid ETH rpc: {0}")]
    InvalidEthRpc(String),
>>>>>>> 52bd7616
}

/// Errors specific to the Blob type
#[derive(Debug, thiserror::Error)]
pub enum BlobError {
    #[error("Invalid blob length: {0}")]
    InvalidBlobLength(usize),
    #[error("Blob length is zero")]
    InvalidBlobLengthZero,
    #[error("Blob length is not a power of two")]
    InvalidBlobLengthNotPowerOfTwo(usize),
    #[error("Mismatch between commitment ({0}) and blob ({1})")]
    CommitmentAndBlobLengthMismatch(usize, usize),
    #[error("Invalid data length: {0}")]
    InvalidDataLength(usize),
    #[error("Invalid quorum number: {0}")]
    InvalidQuorumNumber(u32),
    #[error("Missing field: {0}")]
    MissingField(String),
    #[error(transparent)]
    Bn254(#[from] Bn254Error),
}

/// Errors specific to the Relay Payload Retriever
#[derive(Debug, thiserror::Error)]
pub enum RelayPayloadRetrieverError {
    #[error(transparent)]
    RelayClient(#[from] RelayClientError),
    #[error(transparent)]
    Blob(#[from] BlobError),
    #[error(transparent)]
    Conversion(#[from] ConversionError),
    #[error(transparent)]
    Kzg(#[from] KzgError),
    #[error("Unable to retrieve payload")]
    UnableToRetrievePayload,
    #[error("Invalid certificate: {0}")]
    InvalidCertificate(String),
    #[error("Retrieval request to relay timed out")]
    RetrievalTimeout,
}

/// Errors specific to the Relay Client
#[derive(Debug, thiserror::Error)]
pub enum RelayClientError {
    #[error("Max grpc message size must be greater than 0")]
    InvalidMaxGrpcMessageSize,
    #[error("Failed RPC call: {0}")]
    FailedRPC(#[from] tonic::Status),
    #[error("Failed connection call")]
    FailedConnection(#[from] tonic::transport::Error),
    #[error("Invalid relay key {0}")]
    InvalidRelayKey(RelayKey),
    #[error("Request cannot be empty")]
    EmptyRequest,
    #[error("Failed to fetch current timestamp")]
    FailedToFetchCurrentTimestamp,
    #[error("Invalid disperser URI: {0}")]
    InvalidURI(String),
    #[error(transparent)]
    EthClient(#[from] EthClientError),
    #[error(transparent)]
    Alloy(#[from] alloy_contract::Error),
    #[error(transparent)]
    Conversion(#[from] ConversionError),
}

/// Errors for the EthClient
#[derive(Debug, thiserror::Error)]
pub enum EthClientError {
    #[error(transparent)]
    HTTPClient(#[from] reqwest::Error),
    #[error(transparent)]
    SerdeJSON(#[from] serde_json::Error),
    #[error(transparent)]
    HexEncoding(#[from] hex::FromHexError),
    #[error(transparent)]
    EthAbi(#[from] ethabi::Error),
    #[error("Invalid response: {0}")]
    InvalidResponse(String),
}

/// Errors related to the BN254 and its points
#[derive(Debug, thiserror::Error)]
pub enum Bn254Error {
    #[error("Insufficient SRS in memory: have {0}, need {1}")]
    InsufficientSrsInMemory(usize, usize),
    #[error("Failed calculating multi scalar multiplication on base {:?} with scalars {:?}", .0, .1)]
    FailedComputingMSM(Vec<G1Affine>, Vec<Fr>),
}

/// Errors specific to the Accountant
#[derive(Debug, thiserror::Error)]
pub enum AccountantError {
    #[error("Neither reservation nor on-demand payment is available")]
    PaymentNotAvailable,
    #[error("Payment reply is not complete")]
    PaymentReply,
}

/// Errors specific to the Disperser Client
#[derive(Debug, thiserror::Error)]
pub enum DisperseError {
    #[error(transparent)]
    Accountant(AccountantError),
    #[error("Failed to initialize disperser config: {0}")]
    ConfigInitialization(String),
    #[error(transparent)]
    Tonic(#[from] tonic::transport::Error),
    #[error("Failed to parse URL: {0}")]
    InvalidURI(String),
    #[error("Empty quorums must be provided")]
    EmptyQuorums,
    #[error("Blob commitment is empty")]
    EmptyBlobCommitment,
    #[error(transparent)]
    Conversion(#[from] ConversionError),
    #[error("Blob commitment length {0} does not match symbol length {1}")]
    CommitmentLengthMismatch(u32, usize),
    #[error("Invalid Account id")]
    AccountID,
    #[error("Failed RPC call: {0}")]
    FailedRPC(#[from] tonic::Status),
    #[error("Calculated and disperser blob key mismatch")]
    BlobKeyMismatch,
    #[error(transparent)]
    Decode(#[from] DecodeError),
    #[error("Failed to get current time")]
    SystemTime(#[from] std::time::SystemTimeError),
    #[error(transparent)]
    Signer(#[from] SignerError),
}

/// Errors specific to the Signer
#[derive(Debug, thiserror::Error)]
pub enum SignerError {
    #[error("Failed to parse private key: {0}")]
    PrivateKey(#[from] FromHexError),
    #[error(transparent)]
    Secp(#[from] secp256k1::Error),
    #[error(transparent)]
    Conversion(#[from] ConversionError),
}
/// Errors specific to the PayloadDisperser
#[derive(Debug, thiserror::Error)]
pub enum PayloadDisperserError {
    #[error(transparent)]
    Disperser(#[from] DisperseError),
    #[error(transparent)]
    Conversion(#[from] ConversionError),
    #[error("Blob status is unknown or failed")]
    BlobStatus,
    #[error(transparent)]
    Decode(#[from] DecodeError),
    #[error(transparent)]
    CertVerifier(#[from] CertVerifierError),
}

/// Errors specific to the CertVerifier
#[derive(Debug, thiserror::Error)]
pub enum CertVerifierError {
    #[error(transparent)]
    Conversion(#[from] ConversionError),
    #[error(transparent)]
    Alloy(#[from] alloy_contract::Error),
    #[error("Invalid cert verifier contract address: {0}")]
    InvalidCertVerifierAddress(H160),
}<|MERGE_RESOLUTION|>--- conflicted
+++ resolved
@@ -48,15 +48,12 @@
     ArkSerializationError(#[from] ark_serialize::SerializationError),
     #[error("Failed to parse signed batch: {0}")]
     SignedBatch(String),
-<<<<<<< HEAD
     #[error("Failed to parse eigenda cert: {0}")]
     EigenDACert(String),
-=======
     #[error("Private Key Error")]
     PrivateKey,
     #[error("Invalid ETH rpc: {0}")]
     InvalidEthRpc(String),
->>>>>>> 52bd7616
 }
 
 /// Errors specific to the Blob type
