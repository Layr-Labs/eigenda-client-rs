use ark_bn254::{Fr, G1Affine};
use ethereum_types::H160;
use ethers::signers::WalletError;
use rust_kzg_bn254_primitives::errors::KzgError;

use crate::relay_client::RelayKey;
use hex::FromHexError;
use prost::DecodeError;

/// Errors returned by this crate
#[derive(Debug, thiserror::Error)]
pub enum EigenClientError {
    #[error(transparent)]
    Conversion(#[from] ConversionError),
    #[error(transparent)]
    Blob(#[from] BlobError),
    #[error(transparent)]
    PayloadDisperser(#[from] PayloadDisperserError),
}

/// Errors specific to conversion
#[derive(Debug, thiserror::Error)]
pub enum ConversionError {
    #[error("Failed to parse payload: {0}")]
    Payload(String),
    #[error("Failed to parse payment header: {0}")]
    PaymentHeader(String),
    #[error("Failed to parse encoded payload: {0}")]
    EncodedPayload(String),
    #[error("Failed to convert polynomial: {0}")]
    Poly(String),
    #[error("Failed to parse G1 point: {0}")]
    G1Point(String),
    #[error("Failed to parse G2 point: {0}")]
    G2Point(String),
    #[error("Failed to parse blob header: {0}")]
    BlobHeader(String),
    #[error("Failed to parse blob certificate: {0}")]
    BlobCertificate(String),
    #[error("Failed to parse blob inclusion: {0}")]
    BlobInclusion(String),
    #[error("Failed to parse batch header: {0}")]
    BatchHeader(String),
    #[error("Failed to parse blob key: {0}")]
    BlobKey(String),
    #[error("Failed to convert U256: {0}")]
    U256Conversion(String),
    #[error(transparent)]
    ArkSerializationError(#[from] ark_serialize::SerializationError),
    #[error("Failed to parse signed batch: {0}")]
    SignedBatch(String),
    #[error("Failed to parse eigenda cert: {0}")]
    EigenDACert(String),
    #[error("Private Key Error")]
    PrivateKey,
    #[error("Invalid ETH rpc: {0}")]
    InvalidEthRpc(String),
    #[error(transparent)]
    UrlParse(#[from] url::ParseError),
    #[error(transparent)]
    Wallet(#[from] WalletError),
}

/// Errors specific to the Blob type
#[derive(Debug, thiserror::Error)]
pub enum BlobError {
    #[error("Invalid blob length: {0}")]
    InvalidBlobLength(usize),
    #[error("Blob length is zero")]
    InvalidBlobLengthZero,
    #[error("Blob length is not a power of two")]
    InvalidBlobLengthNotPowerOfTwo(usize),
    #[error("Mismatch between commitment ({0}) and blob ({1})")]
    CommitmentAndBlobLengthMismatch(usize, usize),
    #[error("Invalid data length: {0}")]
    InvalidDataLength(usize),
    #[error("Invalid quorum number: {0}")]
    InvalidQuorumNumber(u32),
    #[error("Missing field: {0}")]
    MissingField(String),
    #[error(transparent)]
    Bn254(#[from] Bn254Error),
}

/// Errors specific to the Relay Payload Retriever
#[derive(Debug, thiserror::Error)]
pub enum RelayPayloadRetrieverError {
    #[error(transparent)]
    RelayClient(#[from] RelayClientError),
    #[error(transparent)]
    Blob(#[from] BlobError),
    #[error(transparent)]
    Conversion(#[from] ConversionError),
    #[error(transparent)]
    Kzg(#[from] KzgError),
    #[error("Unable to retrieve payload")]
    UnableToRetrievePayload,
    #[error("Invalid certificate: {0}")]
    InvalidCertificate(String),
    #[error("Retrieval request to relay timed out")]
    RetrievalTimeout,
}

/// Errors specific to the Relay Client
#[derive(Debug, thiserror::Error)]
pub enum RelayClientError {
    #[error("Max grpc message size must be greater than 0")]
    InvalidMaxGrpcMessageSize,
    #[error("Failed RPC call: {0}")]
    FailedRPC(#[from] tonic::Status),
    #[error("Failed connection call")]
    FailedConnection(#[from] tonic::transport::Error),
    #[error("Invalid relay key {0}")]
    InvalidRelayKey(RelayKey),
    #[error("Request cannot be empty")]
    EmptyRequest,
    #[error("Failed to fetch current timestamp")]
    FailedToFetchCurrentTimestamp,
    #[error("Invalid disperser URI: {0}")]
    InvalidURI(String),
    #[error(transparent)]
    EthClient(#[from] EthClientError),
    #[error(transparent)]
    Conversion(#[from] ConversionError),
<<<<<<< HEAD
    #[error("Failed to get current time")]
    SystemTime(#[from] std::time::SystemTimeError),
=======
    #[error("Failed to parse relay key to URL: {0}")]
    RelayKeyToUrl(u32),
>>>>>>> 148c87f7
}

/// Errors for the EthClient
#[derive(Debug, thiserror::Error)]
pub enum EthClientError {
    #[error(transparent)]
    HTTPClient(#[from] reqwest::Error),
    #[error(transparent)]
    SerdeJSON(#[from] serde_json::Error),
    #[error(transparent)]
    HexEncoding(#[from] hex::FromHexError),
    #[error(transparent)]
    EthAbi(#[from] ethabi::Error),
    #[error("Invalid response: {0}")]
    InvalidResponse(String),
}

/// Errors related to the BN254 and its points
#[derive(Debug, thiserror::Error)]
pub enum Bn254Error {
    #[error("Insufficient SRS in memory: have {0}, need {1}")]
    InsufficientSrsInMemory(usize, usize),
    #[error("Failed calculating multi scalar multiplication on base {:?} with scalars {:?}", .0, .1)]
    FailedComputingMSM(Vec<G1Affine>, Vec<Fr>),
}

/// Errors specific to the Accountant
#[derive(Debug, thiserror::Error)]
pub enum AccountantError {
    #[error("Neither reservation nor on-demand payment is available")]
    PaymentNotAvailable,
    #[error("Payment reply is not complete")]
    PaymentReply,
}

/// Errors specific to the Disperser Client
#[derive(Debug, thiserror::Error)]
pub enum DisperseError {
    #[error(transparent)]
    Accountant(AccountantError),
    #[error("Failed to initialize disperser config: {0}")]
    ConfigInitialization(String),
    #[error(transparent)]
    Tonic(#[from] tonic::transport::Error),
    #[error("Failed to parse URL: {0}")]
    InvalidURI(String),
    #[error("Empty quorums must be provided")]
    EmptyQuorums,
    #[error("Blob commitment is empty")]
    EmptyBlobCommitment,
    #[error(transparent)]
    Conversion(#[from] ConversionError),
    #[error("Blob commitment length {0} does not match symbol length {1}")]
    CommitmentLengthMismatch(u32, usize),
    #[error("Invalid Account id")]
    AccountID,
    #[error("Failed RPC call: {0}")]
    FailedRPC(#[from] tonic::Status),
    #[error("Calculated and disperser blob key mismatch")]
    BlobKeyMismatch,
    #[error(transparent)]
    Decode(#[from] DecodeError),
    #[error("Failed to get current time")]
    SystemTime(#[from] std::time::SystemTimeError),
    #[error(transparent)]
    Signer(#[from] SignerError),
}

/// Errors specific to the Signer
#[derive(Debug, thiserror::Error)]
pub enum SignerError {
    #[error("Failed to parse private key: {0}")]
    PrivateKey(#[from] FromHexError),
    #[error(transparent)]
    Secp(#[from] secp256k1::Error),
    #[error(transparent)]
    Conversion(#[from] ConversionError),
}
/// Errors specific to the PayloadDisperser
#[derive(Debug, thiserror::Error)]
pub enum PayloadDisperserError {
    #[error(transparent)]
    Disperser(#[from] DisperseError),
    #[error(transparent)]
    Conversion(#[from] ConversionError),
    #[error("Blob status is unknown or failed")]
    BlobStatus,
    #[error(transparent)]
    Decode(#[from] DecodeError),
    #[error(transparent)]
    CertVerifier(#[from] CertVerifierError),
}

/// Errors specific to the CertVerifier
#[derive(Debug, thiserror::Error)]
pub enum CertVerifierError {
    #[error(transparent)]
    Conversion(#[from] ConversionError),
    #[error("Invalid cert verifier contract address: {0}")]
    InvalidCertVerifierAddress(H160),
    #[error("Error while calling contract function: {0}")]
    Contract(String),
}<|MERGE_RESOLUTION|>--- conflicted
+++ resolved
@@ -122,13 +122,10 @@
     EthClient(#[from] EthClientError),
     #[error(transparent)]
     Conversion(#[from] ConversionError),
-<<<<<<< HEAD
     #[error("Failed to get current time")]
     SystemTime(#[from] std::time::SystemTimeError),
-=======
     #[error("Failed to parse relay key to URL: {0}")]
     RelayKeyToUrl(u32),
->>>>>>> 148c87f7
 }
 
 /// Errors for the EthClient
