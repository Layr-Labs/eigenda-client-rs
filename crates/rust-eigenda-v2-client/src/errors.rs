use ark_bn254::{Fr, G1Affine};
use ethereum_types::H160;
use ethers::signers::WalletError;
use rust_kzg_bn254_primitives::errors::KzgError;

use crate::relay_client::RelayKey;
use prost::DecodeError;

/// Errors returned by the client.
#[derive(Debug, thiserror::Error)]
pub enum EigenClientError {
    #[error(transparent)]
    Conversion(#[from] ConversionError),
    #[error(transparent)]
    Blob(#[from] BlobError),
    #[error(transparent)]
    PayloadDisperser(#[from] PayloadDisperserError),
}

/// Errors specific to conversion
#[derive(Debug, thiserror::Error)]
pub enum ConversionError {
    #[error("Failed to parse payload: {0}")]
    Payload(String),
    #[error("Failed to parse encoded payload: {0}")]
    EncodedPayload(String),
    #[error("Failed to convert polynomial: {0}")]
    Poly(String),
    #[error("Failed to parse G1 point: {0}")]
    G1Point(String),
    #[error("Failed to parse G2 point: {0}")]
    G2Point(String),
    #[error("Failed to parse blob header: {0}")]
    BlobHeader(String),
    #[error("Failed to parse blob certificate: {0}")]
    BlobCertificate(String),
    #[error("Failed to parse blob inclusion: {0}")]
    BlobInclusion(String),
    #[error("Failed to parse batch header: {0}")]
    BatchHeader(String),
    #[error("Failed to parse blob key: {0}")]
    BlobKey(String),
    #[error(transparent)]
    ArkSerializationError(#[from] ark_serialize::SerializationError),
    #[error("Failed to parse signed batch: {0}")]
    SignedBatch(String),
    #[error("Private Key Error")]
    PrivateKey,
    #[error(transparent)]
    UrlParse(#[from] url::ParseError),
    #[error(transparent)]
    Wallet(#[from] WalletError),
    #[error(transparent)]
    EigenDACert(#[from] rust_eigenda_v2_common::ConversionError),
    #[error("Failed to convert U256: {0}")]
    U256Conversion(String),
}

/// Errors specific to the [`RelayPayloadRetriever`].
#[derive(Debug, thiserror::Error)]
pub enum RelayPayloadRetrieverError {
    #[error(transparent)]
    RelayClient(#[from] RelayClientError),
    #[error(transparent)]
    Blob(#[from] BlobError),
    #[error(transparent)]
    Conversion(#[from] ConversionError),
    #[error(transparent)]
    Kzg(#[from] KzgError),
    #[error("Unable to retrieve payload")]
    UnableToRetrievePayload,
    #[error("Invalid certificate: {0}")]
    InvalidCertificate(String),
    #[error("Retrieval request to relay timed out")]
    RetrievalTimeout,
}

/// Errors specific to the Blob type
#[derive(Debug, thiserror::Error)]
pub enum BlobError {
    #[error("Invalid blob length: {0}")]
    InvalidBlobLength(usize),
    #[error("Blob length is zero")]
    InvalidBlobLengthZero,
    #[error("Blob length is not a power of two")]
    InvalidBlobLengthNotPowerOfTwo(usize),
    #[error("Mismatch between commitment ({0}) and blob ({1})")]
    CommitmentAndBlobLengthMismatch(usize, usize),
    #[error("Invalid data length: {0}")]
    InvalidDataLength(usize),
    #[error("Invalid quorum number: {0}")]
    InvalidQuorumNumber(u32),
    #[error("Missing field: {0}")]
    MissingField(String),
    #[error(transparent)]
    Bn254(#[from] Bn254Error),
}

/// Errors related to the BN254 and its points
#[derive(Debug, thiserror::Error)]
pub enum Bn254Error {
    #[error("Insufficient SRS in memory: have {0}, need {1}")]
    InsufficientSrsInMemory(usize, usize),
    #[error("Failed calculating multi scalar multiplication on base {:?} with scalars {:?}", .0, .1)]
    FailedComputingMSM(Vec<G1Affine>, Vec<Fr>),
}

/// Errors specific to the [`RelayClient`].
#[derive(Debug, thiserror::Error)]
pub enum RelayClientError {
    #[error("Max grpc message size must be greater than 0")]
    InvalidMaxGrpcMessageSize,
    #[error("Failed RPC call: {0}")]
    FailedRPC(#[from] tonic::Status),
    #[error("Failed connection call")]
    FailedConnection(#[from] tonic::transport::Error),
    #[error("Invalid relay key {0}")]
    InvalidRelayKey(RelayKey),
    #[error("Request cannot be empty")]
    EmptyRequest,
    #[error("Failed to fetch current timestamp")]
    FailedToFetchCurrentTimestamp,
    #[error("Invalid disperser URI: {0}")]
    InvalidURI(String),
    #[error(transparent)]
    EthClient(#[from] EthClientError),
    #[error(transparent)]
    Conversion(#[from] ConversionError),
    #[error("Failed to parse relay key to URL: {0}")]
    RelayKeyToUrl(u32),
}

/// Errors for the EthClient
#[derive(Debug, thiserror::Error)]
pub enum EthClientError {
    #[error(transparent)]
    HTTPClient(#[from] reqwest::Error),
    #[error(transparent)]
    SerdeJSON(#[from] serde_json::Error),
    #[error(transparent)]
    HexEncoding(#[from] hex::FromHexError),
    #[error(transparent)]
    EthAbi(#[from] ethabi::Error),
    #[error("Invalid response: {0}")]
    InvalidResponse(String),
}

/// Errors specific to the Accountant
#[derive(Debug, thiserror::Error)]
pub enum AccountantError {
    #[error("Neither reservation nor on-demand payment is available")]
    PaymentNotAvailable,
    #[error("Payment reply is not complete")]
    PaymentReply,
}

/// Errors specific to the Disperser Client
#[derive(Debug, thiserror::Error)]
pub enum DisperseError {
    #[error(transparent)]
    Accountant(AccountantError),
    #[error("Failed to initialize disperser config: {0}")]
    ConfigInitialization(String),
    #[error(transparent)]
    Tonic(#[from] tonic::transport::Error),
    #[error("Failed to parse URL: {0}")]
    InvalidURI(String),
    #[error("Empty quorums must be provided")]
    EmptyQuorums,
    #[error("Blob commitment is empty")]
    EmptyBlobCommitment,
    #[error(transparent)]
    Conversion(#[from] ConversionError),
    #[error("Blob commitment length {0} does not match symbol length {1}")]
    CommitmentLengthMismatch(u32, usize),
    #[error("Invalid Account id")]
    AccountID,
    #[error("Failed RPC call: {0}")]
    FailedRPC(#[from] tonic::Status),
    #[error("Calculated and disperser blob key mismatch")]
    BlobKeyMismatch,
    #[error(transparent)]
    Decode(#[from] DecodeError),
    #[error("Failed to get current time")]
    SystemTime(#[from] std::time::SystemTimeError),
    #[error(transparent)]
    Signer(#[from] Box<dyn std::error::Error + Send + Sync>),
}

<<<<<<< HEAD
=======
/// Errors specific to the Signer
#[derive(Debug, thiserror::Error)]
pub enum SignerError {
    #[error("Failed to parse private key: {0}")]
    PrivateKey(#[from] FromHexError),
    #[error(transparent)]
    Secp(#[from] secp256k1::Error),
    #[error(transparent)]
    Conversion(#[from] ConversionError),
}

>>>>>>> c669b677
/// Errors specific to the [`PayloadDisperser`].
#[derive(Debug, thiserror::Error)]
pub enum PayloadDisperserError {
    #[error(transparent)]
    Disperser(#[from] DisperseError),
    #[error(transparent)]
    Conversion(#[from] ConversionError),
    #[error("Blob status is unknown or failed")]
    BlobStatus,
    #[error(transparent)]
    Decode(#[from] DecodeError),
    #[error(transparent)]
    CertVerifier(#[from] CertVerifierError),
}

/// Errors specific to the CertVerifier
#[derive(Debug, thiserror::Error)]
pub enum CertVerifierError {
    #[error(transparent)]
    Conversion(#[from] ConversionError),
    #[error("Invalid cert verifier contract address: {0}")]
    InvalidCertVerifierAddress(H160),
    #[error("Error while calling contract function: {0}")]
    Contract(String),
    #[error("Error while signing: {0}")]
    Signing(String),
}<|MERGE_RESOLUTION|>--- conflicted
+++ resolved
@@ -187,20 +187,6 @@
     Signer(#[from] Box<dyn std::error::Error + Send + Sync>),
 }
 
-<<<<<<< HEAD
-=======
-/// Errors specific to the Signer
-#[derive(Debug, thiserror::Error)]
-pub enum SignerError {
-    #[error("Failed to parse private key: {0}")]
-    PrivateKey(#[from] FromHexError),
-    #[error(transparent)]
-    Secp(#[from] secp256k1::Error),
-    #[error(transparent)]
-    Conversion(#[from] ConversionError),
-}
-
->>>>>>> c669b677
 /// Errors specific to the [`PayloadDisperser`].
 #[derive(Debug, thiserror::Error)]
 pub enum PayloadDisperserError {
