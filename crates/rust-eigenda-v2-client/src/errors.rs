use ark_bn254::{Fr, G1Affine};
use ethereum_types::H160;
use ethers::signers::WalletError;
use rust_kzg_bn254_primitives::errors::KzgError;

use crate::relay_client::RelayKey;
use prost::DecodeError;

/// Errors returned by the client.
#[derive(Debug, thiserror::Error)]
pub enum EigenClientError {
    #[error(transparent)]
    Conversion(#[from] ConversionError),
    #[error(transparent)]
    Blob(#[from] BlobError),
    #[error(transparent)]
    PayloadDisperser(#[from] PayloadDisperserError),
}

/// Errors specific to conversion
#[derive(Debug, thiserror::Error)]
pub enum ConversionError {
    #[error("Failed to parse payload: {0}")]
    Payload(String),
    #[error("Failed to parse payment header: {0}")]
    PaymentHeader(String),
    #[error("Failed to parse encoded payload: {0}")]
    EncodedPayload(String),
    #[error("Failed to convert polynomial: {0}")]
    Poly(String),
    #[error("Failed to parse G1 point: {0}")]
    G1Point(String),
    #[error("Failed to parse G2 point: {0}")]
    G2Point(String),
    #[error("Failed to parse blob header: {0}")]
    BlobHeader(String),
    #[error("Failed to parse blob certificate: {0}")]
    BlobCertificate(String),
    #[error("Failed to parse blob inclusion: {0}")]
    BlobInclusion(String),
    #[error("Failed to parse batch header: {0}")]
    BatchHeader(String),
    #[error("Failed to parse blob key: {0}")]
    BlobKey(String),
    #[error("Failed to convert U256: {0}")]
    U256Conversion(String),
    #[error(transparent)]
    ArkSerializationError(#[from] ark_serialize::SerializationError),
    #[error("Failed to parse signed batch: {0}")]
    SignedBatch(String),
    #[error("Failed to parse eigenda cert: {0}")]
    EigenDACert(String),
    #[error("Private Key Error")]
    PrivateKey,
    #[error("Invalid ETH rpc: {0}")]
    InvalidEthRpc(String),
<<<<<<< HEAD
    #[error("hash digest was not 32B as expected. This is a bug, please report it")]
    InvalidDigest,
=======
    #[error(transparent)]
    UrlParse(#[from] url::ParseError),
    #[error(transparent)]
    Wallet(#[from] WalletError),
>>>>>>> a083e45d
}

/// Errors specific to the Blob type
#[derive(Debug, thiserror::Error)]
pub enum BlobError {
    #[error("Invalid blob length: {0}")]
    InvalidBlobLength(usize),
    #[error("Blob length is zero")]
    InvalidBlobLengthZero,
    #[error("Blob length is not a power of two")]
    InvalidBlobLengthNotPowerOfTwo(usize),
    #[error("Mismatch between commitment ({0}) and blob ({1})")]
    CommitmentAndBlobLengthMismatch(usize, usize),
    #[error("Invalid data length: {0}")]
    InvalidDataLength(usize),
    #[error("Invalid quorum number: {0}")]
    InvalidQuorumNumber(u32),
    #[error("Missing field: {0}")]
    MissingField(String),
    #[error(transparent)]
    Bn254(#[from] Bn254Error),
}

/// Errors specific to the [`RelayPayloadRetriever`].
#[derive(Debug, thiserror::Error)]
pub enum RelayPayloadRetrieverError {
    #[error(transparent)]
    RelayClient(#[from] RelayClientError),
    #[error(transparent)]
    Blob(#[from] BlobError),
    #[error(transparent)]
    Conversion(#[from] ConversionError),
    #[error(transparent)]
    Kzg(#[from] KzgError),
    #[error("Unable to retrieve payload")]
    UnableToRetrievePayload,
    #[error("Invalid certificate: {0}")]
    InvalidCertificate(String),
    #[error("Retrieval request to relay timed out")]
    RetrievalTimeout,
}

/// Errors specific to the [`RelayClient`].
#[derive(Debug, thiserror::Error)]
pub enum RelayClientError {
    #[error("Max grpc message size must be greater than 0")]
    InvalidMaxGrpcMessageSize,
    #[error("Failed RPC call: {0}")]
    FailedRPC(#[from] tonic::Status),
    #[error("Failed connection call")]
    FailedConnection(#[from] tonic::transport::Error),
    #[error("Invalid relay key {0}")]
    InvalidRelayKey(RelayKey),
    #[error("Request cannot be empty")]
    EmptyRequest,
    #[error("Failed to fetch current timestamp")]
    FailedToFetchCurrentTimestamp,
    #[error("Invalid disperser URI: {0}")]
    InvalidURI(String),
    #[error(transparent)]
    EthClient(#[from] EthClientError),
    #[error(transparent)]
    Conversion(#[from] ConversionError),
    #[error("Failed to parse relay key to URL: {0}")]
    RelayKeyToUrl(u32),
}

/// Errors for the EthClient
#[derive(Debug, thiserror::Error)]
pub enum EthClientError {
    #[error(transparent)]
    HTTPClient(#[from] reqwest::Error),
    #[error(transparent)]
    SerdeJSON(#[from] serde_json::Error),
    #[error(transparent)]
    HexEncoding(#[from] hex::FromHexError),
    #[error(transparent)]
    EthAbi(#[from] ethabi::Error),
    #[error("Invalid response: {0}")]
    InvalidResponse(String),
}

/// Errors related to the BN254 and its points
#[derive(Debug, thiserror::Error)]
pub enum Bn254Error {
    #[error("Insufficient SRS in memory: have {0}, need {1}")]
    InsufficientSrsInMemory(usize, usize),
    #[error("Failed calculating multi scalar multiplication on base {:?} with scalars {:?}", .0, .1)]
    FailedComputingMSM(Vec<G1Affine>, Vec<Fr>),
}

/// Errors specific to the Accountant
#[derive(Debug, thiserror::Error)]
pub enum AccountantError {
    #[error("Neither reservation nor on-demand payment is available")]
    PaymentNotAvailable,
    #[error("Payment reply is not complete")]
    PaymentReply,
}

/// Errors specific to the Disperser Client
#[derive(Debug, thiserror::Error)]
pub enum DisperseError {
    #[error(transparent)]
    Accountant(AccountantError),
    #[error("Failed to initialize disperser config: {0}")]
    ConfigInitialization(String),
    #[error(transparent)]
    Tonic(#[from] tonic::transport::Error),
    #[error("Failed to parse URL: {0}")]
    InvalidURI(String),
    #[error("Empty quorums must be provided")]
    EmptyQuorums,
    #[error("Blob commitment is empty")]
    EmptyBlobCommitment,
    #[error(transparent)]
    Conversion(#[from] ConversionError),
    #[error("Blob commitment length {0} does not match symbol length {1}")]
    CommitmentLengthMismatch(u32, usize),
    #[error("Invalid Account id")]
    AccountID,
    #[error("Failed RPC call: {0}")]
    FailedRPC(#[from] tonic::Status),
    #[error("Calculated and disperser blob key mismatch")]
    BlobKeyMismatch,
    #[error(transparent)]
    Decode(#[from] DecodeError),
    #[error("Failed to get current time")]
    SystemTime(#[from] std::time::SystemTimeError),
    #[error(transparent)]
    Signer(#[from] Box<dyn std::error::Error + Send + Sync>),
}

<<<<<<< HEAD
/// Errors specific to the PayloadDisperser
=======
/// Errors specific to the Signer
#[derive(Debug, thiserror::Error)]
pub enum SignerError {
    #[error("Failed to parse private key: {0}")]
    PrivateKey(#[from] FromHexError),
    #[error(transparent)]
    Secp(#[from] secp256k1::Error),
    #[error(transparent)]
    Conversion(#[from] ConversionError),
}
/// Errors specific to the [`PayloadDisperser`].
>>>>>>> a083e45d
#[derive(Debug, thiserror::Error)]
pub enum PayloadDisperserError {
    #[error(transparent)]
    Disperser(#[from] DisperseError),
    #[error(transparent)]
    Conversion(#[from] ConversionError),
    #[error("Blob status is unknown or failed")]
    BlobStatus,
    #[error(transparent)]
    Decode(#[from] DecodeError),
    #[error(transparent)]
    CertVerifier(#[from] CertVerifierError),
}

/// Errors specific to the CertVerifier
#[derive(Debug, thiserror::Error)]
pub enum CertVerifierError {
    #[error(transparent)]
    Conversion(#[from] ConversionError),
    #[error("Invalid cert verifier contract address: {0}")]
    InvalidCertVerifierAddress(H160),
    #[error("Error while calling contract function: {0}")]
    Contract(String),
}<|MERGE_RESOLUTION|>--- conflicted
+++ resolved
@@ -54,15 +54,12 @@
     PrivateKey,
     #[error("Invalid ETH rpc: {0}")]
     InvalidEthRpc(String),
-<<<<<<< HEAD
+    #[error(transparent)]
+    UrlParse(#[from] url::ParseError),
+    #[error(transparent)]
+    Wallet(#[from] WalletError),
     #[error("hash digest was not 32B as expected. This is a bug, please report it")]
     InvalidDigest,
-=======
-    #[error(transparent)]
-    UrlParse(#[from] url::ParseError),
-    #[error(transparent)]
-    Wallet(#[from] WalletError),
->>>>>>> a083e45d
 }
 
 /// Errors specific to the Blob type
@@ -196,21 +193,7 @@
     Signer(#[from] Box<dyn std::error::Error + Send + Sync>),
 }
 
-<<<<<<< HEAD
-/// Errors specific to the PayloadDisperser
-=======
-/// Errors specific to the Signer
-#[derive(Debug, thiserror::Error)]
-pub enum SignerError {
-    #[error("Failed to parse private key: {0}")]
-    PrivateKey(#[from] FromHexError),
-    #[error(transparent)]
-    Secp(#[from] secp256k1::Error),
-    #[error(transparent)]
-    Conversion(#[from] ConversionError),
-}
 /// Errors specific to the [`PayloadDisperser`].
->>>>>>> a083e45d
 #[derive(Debug, thiserror::Error)]
 pub enum PayloadDisperserError {
     #[error(transparent)]
@@ -234,4 +217,6 @@
     InvalidCertVerifierAddress(H160),
     #[error("Error while calling contract function: {0}")]
     Contract(String),
+    #[error("Error while signing: {0}")]
+    Signing(String),
 }