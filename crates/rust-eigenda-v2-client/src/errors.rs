<<<<<<< HEAD
use ark_bn254::{Fr, G1Affine};
use rust_kzg_bn254_primitives::errors::KzgError;

use crate::relay_client::RelayKey;
=======
use crate::relay_client::RelayKey;
use hex::FromHexError;
use prost::DecodeError;
>>>>>>> 0b8710e3

/// Errors returned by this crate
#[derive(Debug, thiserror::Error)]
pub enum EigenClientError {
    #[error(transparent)]
    Conversion(#[from] ConversionError),
    #[error(transparent)]
    Blob(#[from] BlobError),
    #[error(transparent)]
    PayloadDisperser(#[from] PayloadDisperserError),
}

/// Errors specific to conversion
#[derive(Debug, thiserror::Error)]
pub enum ConversionError {
    #[error("Failed to parse payload: {0}")]
    Payload(String),
    #[error("Failed to parse payment header: {0}")]
    PaymentHeader(String),
    #[error("Failed to parse encoded payload: {0}")]
    EncodedPayload(String),
    #[error("Failed to convert polynomial: {0}")]
    Poly(String),
    #[error("Failed to parse G1 point: {0}")]
    G1Point(String),
    #[error("Failed to parse G2 point: {0}")]
    G2Point(String),
    #[error("Failed to parse blob header: {0}")]
    BlobHeader(String),
    #[error("Failed to parse blob certificate: {0}")]
    BlobCertificate(String),
    #[error("Failed to parse blob inclusion: {0}")]
    BlobInclusion(String),
    #[error("Failed to parse batch header: {0}")]
    BatchHeader(String),
    #[error("Failed to parse blob key: {0}")]
    BlobKey(String),
    #[error("Failed to convert U256: {0}")]
    U256Conversion(String),
    #[error(transparent)]
    ArkSerializationError(#[from] ark_serialize::SerializationError),
    #[error("Failed to parse signed batch: {0}")]
    SignedBatch(String),
}

/// Errors specific to the Blob type
#[derive(Debug, thiserror::Error)]
pub enum BlobError {
    #[error("Invalid blob length: {0}")]
    InvalidBlobLength(usize),
    #[error("Blob length is zero")]
    InvalidBlobLengthZero,
    #[error("Blob length is not a power of two")]
    InvalidBlobLengthNotPowerOfTwo(usize),
    #[error("Mismatch between commitment ({0}) and blob ({1})")]
    CommitmentAndBlobLengthMismatch(usize, usize),
    #[error("Invalid data length: {0}")]
    InvalidDataLength(usize),
    #[error("Invalid quorum number: {0}")]
    InvalidQuorumNumber(u32),
    #[error("Missing field: {0}")]
    MissingField(String),
<<<<<<< HEAD
    #[error(transparent)]
    Bn254(#[from] Bn254Error),
}

/// Errors specific to the Relay Payload Retriever
#[derive(Debug, thiserror::Error)]
pub enum RelayPayloadRetrieverError {
    #[error(transparent)]
    RelayClient(#[from] RelayClientError),
    #[error(transparent)]
    Blob(#[from] BlobError),
    #[error(transparent)]
    Conversion(#[from] ConversionError),
    #[error(transparent)]
    Kzg(#[from] KzgError),
    #[error("Unable to retrieve payload")]
    UnableToRetrievePayload,
    #[error("Invalid certificate: {0}")]
    InvalidCertificate(String),
    #[error("Retrieval request to relay timed out")]
    RetrievalTimeout,
=======
>>>>>>> 0b8710e3
}

/// Errors specific to the Relay Client
#[derive(Debug, thiserror::Error)]
pub enum RelayClientError {
    #[error("Max grpc message size must be greater than 0")]
    InvalidMaxGrpcMessageSize,
    #[error("Failed RPC call: {0}")]
    FailedRPC(#[from] tonic::Status),
    #[error("Failed connection call")]
    FailedConnection(#[from] tonic::transport::Error),
    #[error("Invalid relay key {0}")]
    InvalidRelayKey(RelayKey),
    #[error("Request cannot be empty")]
    EmptyRequest,
    #[error("Failed to fetch current timestamp")]
    FailedToFetchCurrentTimestamp,
    #[error("Invalid disperser URI: {0}")]
    InvalidURI(String),
    #[error(transparent)]
    EthClient(#[from] EthClientError),
}

/// Errors for the EthClient
#[derive(Debug, thiserror::Error)]
pub enum EthClientError {
    #[error(transparent)]
    HTTPClient(#[from] reqwest::Error),
    #[error(transparent)]
    SerdeJSON(#[from] serde_json::Error),
    #[error(transparent)]
    HexEncoding(#[from] hex::FromHexError),
    #[error(transparent)]
    EthAbi(#[from] ethabi::Error),
    #[error("RPC: {0}")]
    Rpc(crate::eth_client::RpcErrorResponse),
    #[error("Invalid response: {0}")]
    InvalidResponse(String),
}

<<<<<<< HEAD
/// Errors related to the BN254 and its points
#[derive(Debug, thiserror::Error)]
pub enum Bn254Error {
    #[error("Insufficient SRS in memory: have {0}, need {1}")]
    InsufficientSrsInMemory(usize, usize),
    #[error("Failed calculating multi scalar multiplication on base {:?} with scalars {:?}", .0, .1)]
    FailedComputingMSM(Vec<G1Affine>, Vec<Fr>),
=======
/// Errors specific to the Accountant
#[derive(Debug, thiserror::Error)]
pub enum AccountantError {
    #[error("Neither reservation nor on-demand payment is available")]
    PaymentNotAvailable,
    #[error("Payment reply is not complete")]
    PaymentReply,
}

/// Errors specific to the Disperser Client
#[derive(Debug, thiserror::Error)]
pub enum DisperseError {
    #[error(transparent)]
    Accountant(AccountantError),
    #[error("Failed to initialize disperser config: {0}")]
    ConfigInitialization(String),
    #[error(transparent)]
    Tonic(#[from] tonic::transport::Error),
    #[error("Failed to parse URL: {0}")]
    InvalidURI(String),
    #[error("Empty quorums must be provided")]
    EmptyQuorums,
    #[error("Blob commitment is empty")]
    EmptyBlobCommitment,
    #[error(transparent)]
    Conversion(#[from] ConversionError),
    #[error("Blob commitment length {0} does not match symbol length {1}")]
    CommitmentLengthMismatch(u32, usize),
    #[error("Invalid Account id")]
    AccountID,
    #[error("Failed RPC call: {0}")]
    FailedRPC(#[from] tonic::Status),
    #[error("Calculated and disperser blob key mismatch")]
    BlobKeyMismatch,
    #[error(transparent)]
    Decode(#[from] DecodeError),
    #[error("Failed to get current time")]
    SystemTime(#[from] std::time::SystemTimeError),
    #[error(transparent)]
    Signer(#[from] SignerError),
}

/// Errors specific to the Signer
#[derive(Debug, thiserror::Error)]
pub enum SignerError {
    #[error("Failed to parse private key: {0}")]
    PrivateKey(#[from] FromHexError),
    #[error(transparent)]
    Secp(#[from] secp256k1::Error),
    #[error(transparent)]
    Conversion(#[from] ConversionError),
}
/// Errors specific to the PayloadDisperser
#[derive(Debug, thiserror::Error)]
pub enum PayloadDisperserError {
    #[error(transparent)]
    Disperser(#[from] DisperseError),
    #[error(transparent)]
    Conversion(#[from] ConversionError),
    #[error("Blob status is unknown or failed")]
    BlobStatus,
    #[error(transparent)]
    Decode(#[from] DecodeError),
    #[error(transparent)]
    CertVerifier(#[from] CertVerifierError),
}

/// Errors specific to the CertVerifier
#[derive(Debug, thiserror::Error)]
pub enum CertVerifierError {
    #[error(transparent)]
    Conversion(#[from] ConversionError),
    #[error(transparent)]
    Alloy(#[from] alloy_contract::Error),
>>>>>>> 0b8710e3
}<|MERGE_RESOLUTION|>--- conflicted
+++ resolved
@@ -1,13 +1,9 @@
-<<<<<<< HEAD
 use ark_bn254::{Fr, G1Affine};
 use rust_kzg_bn254_primitives::errors::KzgError;
 
-use crate::relay_client::RelayKey;
-=======
 use crate::relay_client::RelayKey;
 use hex::FromHexError;
 use prost::DecodeError;
->>>>>>> 0b8710e3
 
 /// Errors returned by this crate
 #[derive(Debug, thiserror::Error)]
@@ -70,7 +66,6 @@
     InvalidQuorumNumber(u32),
     #[error("Missing field: {0}")]
     MissingField(String),
-<<<<<<< HEAD
     #[error(transparent)]
     Bn254(#[from] Bn254Error),
 }
@@ -92,8 +87,6 @@
     InvalidCertificate(String),
     #[error("Retrieval request to relay timed out")]
     RetrievalTimeout,
-=======
->>>>>>> 0b8710e3
 }
 
 /// Errors specific to the Relay Client
@@ -134,7 +127,6 @@
     InvalidResponse(String),
 }
 
-<<<<<<< HEAD
 /// Errors related to the BN254 and its points
 #[derive(Debug, thiserror::Error)]
 pub enum Bn254Error {
@@ -142,7 +134,8 @@
     InsufficientSrsInMemory(usize, usize),
     #[error("Failed calculating multi scalar multiplication on base {:?} with scalars {:?}", .0, .1)]
     FailedComputingMSM(Vec<G1Affine>, Vec<Fr>),
-=======
+}
+
 /// Errors specific to the Accountant
 #[derive(Debug, thiserror::Error)]
 pub enum AccountantError {
@@ -217,5 +210,4 @@
     Conversion(#[from] ConversionError),
     #[error(transparent)]
     Alloy(#[from] alloy_contract::Error),
->>>>>>> 0b8710e3
 }