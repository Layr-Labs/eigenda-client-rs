<<<<<<< HEAD
use crate::relay_client::RelayKey;
=======
use hex::FromHexError;
use prost::DecodeError;
>>>>>>> f407a8fc

/// Errors returned by this crate
#[derive(Debug, thiserror::Error)]
pub enum EigenClientError {
    #[error(transparent)]
    Conversion(#[from] ConversionError),
    #[error(transparent)]
    Blob(#[from] BlobError),
}

/// Errors specific to conversion
#[derive(Debug, thiserror::Error)]
pub enum ConversionError {
    #[error("Failed to parse payload: {0}")]
    Payload(String),
    #[error("Failed to parse payment header: {0}")]
    PaymentHeader(String),
    #[error("Failed to parse encoded payload: {0}")]
    EncodedPayload(String),
    #[error("Failed to convert polynomial: {0}")]
    Poly(String),
    #[error("Failed to parse G1 point: {0}")]
    G1Point(String),
    #[error("Failed to parse G2 point: {0}")]
    G2Point(String),
    #[error("Failed to parse blob header: {0}")]
    BlobHeader(String),
    #[error("Failed to parse blob certificate: {0}")]
    BlobCertificate(String),
    #[error("Failed to parse blob inclusion: {0}")]
    BlobInclusion(String),
    #[error("Failed to parse batch header: {0}")]
    BatchHeader(String),
    #[error("Failed to parse blob key: {0}")]
    BlobKey(String),
    #[error("Failed to convert U256: {0}")]
    U256Conversion(String),
    #[error(transparent)]
    ArkSerializationError(#[from] ark_serialize::SerializationError),
}

/// Errors specific to the Blob type
#[derive(Debug, thiserror::Error)]
pub enum BlobError {
    #[error("Invalid blob length: {0}")]
    InvalidBlobLength(usize),
    #[error("Blob length is zero")]
    InvalidBlobLengthZero,
    #[error("Blob length is not a power of two")]
    InvalidBlobLengthNotPowerOfTwo(usize),
    #[error("Mismatch between commitment ({0}) and blob ({1})")]
    CommitmentAndBlobLengthMismatch(usize, usize),
    #[error("Invalid data length: {0}")]
    InvalidDataLength(usize),
    #[error("Invalid quorum number: {0}")]
    InvalidQuorumNumber(u32),
    #[error("Missing field: {0}")]
    MissingField(String),
}

<<<<<<< HEAD
/// Errors specific to the Relay Client
#[derive(Debug, thiserror::Error)]
pub enum RelayClientError {
    #[error("Max grpc message size must be greater than 0")]
    InvalidMaxGrpcMessageSize,
    #[error("Failed RPC call: {0}")]
    FailedRPC(#[from] tonic::Status),
    #[error("Failed connection call")]
    FailedConnection(#[from] tonic::transport::Error),
    #[error("Invalid relay key {0}")]
    InvalidRelayKey(RelayKey),
    #[error("Request cannot be empty")]
    EmptyRequest,
    #[error("Failed to fetch current timestamp")]
    FailedToFetchCurrentTimestamp,
    #[error("Invalid disperser URI: {0}")]
    InvalidURI(String),
    #[error(transparent)]
    EthClient(#[from] EthClientError),
}

/// Errors for the EthClient
#[derive(Debug, thiserror::Error)]
pub enum EthClientError {
    #[error(transparent)]
    HTTPClient(#[from] reqwest::Error),
    #[error(transparent)]
    SerdeJSON(#[from] serde_json::Error),
    #[error(transparent)]
    HexEncoding(#[from] hex::FromHexError),
    #[error(transparent)]
    EthAbi(#[from] ethabi::Error),
    #[error("RPC: {0}")]
    Rpc(crate::eth_client::RpcErrorResponse),
    #[error("Invalid response: {0}")]
    InvalidResponse(String),
=======
/// Errors specific to the Accountant
#[derive(Debug, thiserror::Error)]
pub enum AccountantError {
    #[error("Neither reservation nor on-demand payment is available")]
    PaymentNotAvailable,
    #[error("Payment reply is not complete")]
    PaymentReply,
}

/// Errors specific to the Disperser Client
#[derive(Debug, thiserror::Error)]
pub enum DisperseError {
    #[error(transparent)]
    Accountant(AccountantError),
    #[error("Failed to initialize disperser config: {0}")]
    ConfigInitialization(String),
    #[error(transparent)]
    Tonic(#[from] tonic::transport::Error),
    #[error("Failed to parse URL: {0}")]
    InvalidURI(String),
    #[error("Empty quorums must be provided")]
    EmptyQuorums,
    #[error("Blob commitment is empty")]
    EmptyBlobCommitment,
    #[error(transparent)]
    Conversion(#[from] ConversionError),
    #[error("Blob commitment length {0} does not match symbol length {1}")]
    CommitmentLengthMismatch(u32, usize),
    #[error("Invalid Account id")]
    AccountID,
    #[error("Failed RPC call: {0}")]
    FailedRPC(#[from] tonic::Status),
    #[error("Calculated and disperser blob key mismatch")]
    BlobKeyMismatch,
    #[error(transparent)]
    Decode(#[from] DecodeError),
    #[error("Failed to get current time")]
    SystemTime(#[from] std::time::SystemTimeError),
    #[error(transparent)]
    Signer(#[from] SignerError),
}

/// Errors specific to the Signer
#[derive(Debug, thiserror::Error)]
pub enum SignerError {
    #[error("Failed to parse private key: {0}")]
    PrivateKey(#[from] FromHexError),
    #[error(transparent)]
    Secp(#[from] secp256k1::Error),
    #[error(transparent)]
    Conversion(#[from] ConversionError),
>>>>>>> f407a8fc
}<|MERGE_RESOLUTION|>--- conflicted
+++ resolved
@@ -1,9 +1,6 @@
-<<<<<<< HEAD
 use crate::relay_client::RelayKey;
-=======
 use hex::FromHexError;
 use prost::DecodeError;
->>>>>>> f407a8fc
 
 /// Errors returned by this crate
 #[derive(Debug, thiserror::Error)]
@@ -64,7 +61,6 @@
     MissingField(String),
 }
 
-<<<<<<< HEAD
 /// Errors specific to the Relay Client
 #[derive(Debug, thiserror::Error)]
 pub enum RelayClientError {
@@ -101,7 +97,8 @@
     Rpc(crate::eth_client::RpcErrorResponse),
     #[error("Invalid response: {0}")]
     InvalidResponse(String),
-=======
+}
+
 /// Errors specific to the Accountant
 #[derive(Debug, thiserror::Error)]
 pub enum AccountantError {
@@ -153,5 +150,4 @@
     Secp(#[from] secp256k1::Error),
     #[error(transparent)]
     Conversion(#[from] ConversionError),
->>>>>>> f407a8fc
 }