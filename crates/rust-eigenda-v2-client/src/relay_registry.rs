--- conflicted
+++ resolved
@@ -9,13 +9,7 @@
     utils::{PrivateKey, SecretUrl},
 };
 
-<<<<<<< HEAD
-pub type RelayRegistryContract = IRelayRegistry::IRelayRegistryInstance<RootProvider<Ethereum>>;
-
 /// Provides methods for interacting with the EigenDA RelayRegistry contract.
-=======
-/// RelayRegistry is a struct that provides methods for interacting with the EigenDA RelayRegistry contract.
->>>>>>> 6969d962
 pub struct RelayRegistry {
     relay_registry_contract: IRelayRegistry<SignerMiddleware<Provider<Http>, LocalWallet>>,
 }
