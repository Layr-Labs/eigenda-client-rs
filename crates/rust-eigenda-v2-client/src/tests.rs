--- conflicted
+++ resolved
@@ -109,19 +109,10 @@
     let payload = Payload::new(payload_data.clone());
 
     // First we disperse a blob using a Payload Disperser
-<<<<<<< HEAD
     let mut payload_disperser =
         PayloadDisperser::new(get_test_payload_disperser_config(), get_test_private_key())
             .await
             .unwrap();
-=======
-    let payload_disperser = PayloadDisperser::new(
-        get_test_disperser_client_config(),
-        get_test_payload_disperser_config(),
-    )
-    .await
-    .unwrap();
->>>>>>> 0118ad06
     let blob_key = payload_disperser.send_payload(payload).await.unwrap();
 
     // Then we wait for the blob to be finalized and verified
