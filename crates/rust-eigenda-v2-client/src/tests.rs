--- conflicted
+++ resolved
@@ -1,24 +1,16 @@
 use dotenv::dotenv;
 use ethereum_types::H160;
-use std::{env, time::Duration};
+use url::Url;
+use std::{env, str::FromStr, time::Duration};
 
 use crate::{
     core::{eigenda_cert::EigenDACert, BlobKey, Payload, PayloadForm},
-<<<<<<< HEAD
-    eth_client::EthClient,
     payload_disperser::{PayloadDisperser, PayloadDisperserConfig, PayloadDisperserSecrets},
-=======
-    disperser_client::DisperserClientConfig,
-    payload_disperser::{PayloadDisperser, PayloadDisperserConfig},
->>>>>>> 136012a4
     payloadretrieval::relay_payload_retriever::{
         RelayPayloadRetriever, RelayPayloadRetrieverConfig, SRSConfig,
     },
     relay_client::RelayClient,
-<<<<<<< HEAD
     utils::{PrivateKey, SecretUrl},
-=======
->>>>>>> 136012a4
 };
 
 const TEST_BLOB_FINALIZATION_TIMEOUT: u64 = 180;
@@ -86,14 +78,7 @@
 }
 
 pub async fn get_test_relay_client() -> RelayClient {
-<<<<<<< HEAD
-    let eth_client = EthClient::new(get_test_holesky_rpc_url());
-    let eth_client = Arc::new(Mutex::new(eth_client));
-
-    RelayClient::new(get_relay_client_test_config(), eth_client)
-=======
     RelayClient::new(get_relay_client_test_config())
->>>>>>> 136012a4
         .await
         .unwrap()
 }
