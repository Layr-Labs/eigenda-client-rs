--- conflicted
+++ resolved
@@ -22,20 +22,13 @@
 }
 
 impl CertVerifier {
-<<<<<<< HEAD
     /// Creates a new instance of [`CertVerifier`], receiving the address of the contract and the ETH RPC url.
-    pub fn new(address: H160, rpc_url: SecretUrl) -> Result<Self, CertVerifierError> {
-        let url = rpc_url.try_into()?;
-        let provider: RootProvider<Ethereum> = RootProvider::new_http(url);
-=======
-    /// Creates a new instance of CertVerifier receiving the address of the contract and the ETH RPC url.
     pub fn new(
         address: H160,
         rpc_url: SecretUrl,
         private_key: PrivateKey,
     ) -> Result<Self, CertVerifierError> {
         let url: String = rpc_url.try_into()?;
->>>>>>> 6969d962
 
         let provider = Provider::<Http>::try_from(url).map_err(ConversionError::UrlParse)?;
         let wallet: LocalWallet = private_key
