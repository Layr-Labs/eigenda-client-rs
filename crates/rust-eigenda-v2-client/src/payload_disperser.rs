--- conflicted
+++ resolved
@@ -162,11 +162,7 @@
             use_secure_grpc_flag: false,
         };
 
-<<<<<<< HEAD
         let mut payload_disperser = PayloadDisperser::new(payload_config, get_test_private_key())
-=======
-        let payload_disperser = PayloadDisperser::new(disperser_config, payload_config)
->>>>>>> 0118ad06
             .await
             .unwrap();
 
