use std::{collections::HashMap, str::FromStr};

use alloy::primitives::{Address, FixedBytes};
use ark_bn254::G1Affine;
use ark_ff::{BigInteger, PrimeField};
use eigensdk::{
    client_avsregistry::reader::{AvsRegistryChainReader, AvsRegistryReader},
    logging::{get_logger, init_logger, log_level::LogLevel},
};
use rust_eigenda_v2_common::{EigenDACert, NonSignerStakesAndSignature, Payload, PayloadForm};
use tiny_keccak::{Hasher, Keccak};

use crate::{
    cert_verifier::CertVerifier,
    core::{
        eigenda_cert::{build_cert_from_reply, SignedBatch},
        BlobKey,
    },
    disperser_client::{DisperserClient, DisperserClientConfig},
    errors::{ConversionError, EigenClientError, PayloadDisperserError},
    generated::disperser::v2::{BlobStatus, BlobStatusReply, SignedBatch as SignedBatchProto},
    rust_eigenda_signers::{signers::private_key::Signer as PrivateKeySigner, Sign},
    utils::SecretUrl,
};

#[derive(Clone, Debug)]
pub struct PayloadDisperserConfig {
    pub polynomial_form: PayloadForm,
    pub blob_version: u16,
    pub cert_verifier_address: String,
    pub eth_rpc_url: SecretUrl,
    pub disperser_rpc: String,
    pub use_secure_grpc_flag: bool,
    pub registry_coordinator_addr: String,
    pub operator_state_retriever_addr: String,
}

#[derive(Debug, Clone)]
/// Provides the ability to disperse payloads to EigenDA via a Disperser GRPC service.
pub struct PayloadDisperser<S = PrivateKeySigner> {
    config: PayloadDisperserConfig,
    disperser_client: DisperserClient<S>,
<<<<<<< HEAD
    cert_verifier: CertVerifier,
    required_quorums: Vec<u8>,
=======
    cert_verifier: CertVerifier<S>,
>>>>>>> b99fe19c
}

impl<S> PayloadDisperser<S> {
    const BLOB_SIZE_LIMIT: usize = 1024 * 1024 * 16; // 16 MB
    /// Creates a [`PayloadDisperser`] from the specified configuration.
    pub async fn new(
        payload_config: PayloadDisperserConfig,
        signer: S,
    ) -> Result<Self, PayloadDisperserError>
    where
        S: Sign + Clone,
    {
        init_logger(LogLevel::Info);
        let disperser_config = DisperserClientConfig {
            disperser_rpc: payload_config.disperser_rpc.clone(),
            signer: signer.clone(),
            use_secure_grpc_flag: payload_config.use_secure_grpc_flag,
        };
        let disperser_client = DisperserClient::new(disperser_config).await?;
        let cert_verifier = CertVerifier::new(
            Address::from_str(&payload_config.cert_verifier_address).map_err(|_| {
                ConversionError::Address(payload_config.cert_verifier_address.clone())
            })?,
            payload_config.eth_rpc_url.clone(),
        )?;
        Ok(PayloadDisperser {
            disperser_client,
            config: payload_config.clone(),
            cert_verifier,
        })
    }

    /// Executes the dispersal of a payload, returning the associated blob key
    pub async fn send_payload(&self, payload: Payload) -> Result<BlobKey, PayloadDisperserError>
    where
        S: Sign,
    {
        let blob = payload
            .to_blob(self.config.polynomial_form)
            .map_err(ConversionError::EigenDACommon)?;

        let required_quorums = self.cert_verifier.quorum_numbers_required().await?;
        let (blob_status, blob_key) = self
            .disperser_client
            .disperse_blob(
                &blob.serialize(),
                self.config.blob_version,
                &required_quorums,
            )
            .await?;

        match blob_status {
            BlobStatus::Unknown | BlobStatus::Failed => {
                return Err(PayloadDisperserError::BlobStatus);
            }
            BlobStatus::Complete
            | BlobStatus::Encoded
            | BlobStatus::GatheringSignatures
            | BlobStatus::Queued => {}
        }
        Ok(blob_key)
    }

    /// Retrieves the inclusion data for a given blob key
    /// If the requested blob is still not complete, returns None
    /// The Cert returned is checked to be correct, and an error is returned if it is not valid.
    pub async fn get_cert(
        &self,
        blob_key: &BlobKey,
    ) -> Result<Option<EigenDACert>, EigenClientError>
    where
        S: Sign,
    {
        let status = self
            .disperser_client
            .blob_status(blob_key)
            .await
            .map_err(|e| {
                EigenClientError::PayloadDisperser(Box::new(PayloadDisperserError::Disperser(e)))
            })?;

        let blob_status = BlobStatus::try_from(status.status).map_err(|e| {
            EigenClientError::PayloadDisperser(Box::new(PayloadDisperserError::Decode(e)))
        })?;
        match blob_status {
            BlobStatus::Unknown | BlobStatus::Failed => Err(PayloadDisperserError::BlobStatus)?,
            BlobStatus::Encoded | BlobStatus::Queued => Ok(None),
            BlobStatus::GatheringSignatures => {
                let thresholds_met = self.check_thresholds(&status).await;
                if thresholds_met.is_err() {
                    // Since we are gathering signatures, it is ok for thresholds not to be met yet.
                    return Ok(None);
                }
                let eigenda_cert = self.build_eigenda_cert(&status).await?;
                self.cert_verifier
                    .check_da_cert(&eigenda_cert)
                    .await
                    .map_err(|e| {
                        EigenClientError::PayloadDisperser(Box::new(
                            PayloadDisperserError::CertVerifier(e),
                        ))
                    })?;
                Ok(Some(eigenda_cert))
            }
            BlobStatus::Complete => {
                self.check_thresholds(&status).await?;
                let eigenda_cert = self.build_eigenda_cert(&status).await?;
                self.cert_verifier
                    .check_da_cert(&eigenda_cert)
                    .await
                    .map_err(|e| {
                        EigenClientError::PayloadDisperser(Box::new(
                            PayloadDisperserError::CertVerifier(e),
                        ))
                    })?;
                Ok(Some(eigenda_cert))
            }
        }
    }

    /// Verifies if all quorums meet the confirmation threshold
    async fn check_thresholds(&self, status: &BlobStatusReply) -> Result<(), PayloadDisperserError>
    where
        S: Sign,
    {
        let blob_quorum_numbers = status
            .clone()
            .blob_inclusion_info
            .ok_or(ConversionError::BlobInclusion(
                "BlobInclusionInfo not present".to_string(),
            ))?
            .blob_certificate
            .ok_or(ConversionError::BlobCertificate(
                "BlobCertificate not present".to_string(),
            ))?
            .blob_header
            .ok_or(ConversionError::BlobHeader(
                "BlobHeader not present".to_string(),
            ))?
            .quorum_numbers;

        let attestation = status
            .signed_batch
            .clone()
            .ok_or(ConversionError::SignedBatch(
                "SignedBatch not present".to_string(),
            ))?
            .attestation
            .ok_or(ConversionError::Attestation(
                "Attestation not present".to_string(),
            ))?;
        let batch_quorum_numbers = attestation.quorum_numbers;
        let batch_signed_percentages = attestation.quorum_signed_percentages;

        let batch_header = status
            .clone()
            .signed_batch
            .ok_or(ConversionError::SignedBatch(
                "SignedBatch not present".to_string(),
            ))?
            .header;
        if batch_header.is_none() {
            return Err(PayloadDisperserError::BatchHeaderNotPresent);
        }

        self.check_thresholds_pure(
            batch_quorum_numbers,
            batch_signed_percentages,
            blob_quorum_numbers,
        )
        .await?;

        Ok(())
    }

    async fn check_thresholds_pure(
        &self,
        batch_quorum_numbers: Vec<u32>,
        batch_signed_percentages: Vec<u8>,
        blob_quorum_numbers: Vec<u32>,
    ) -> Result<(), PayloadDisperserError>
    where
        S: Sign,
    {
        if blob_quorum_numbers.is_empty() {
            return Err(PayloadDisperserError::NoQuorumNumbers);
        }

        if batch_quorum_numbers.len() != batch_signed_percentages.len() {
            return Err(PayloadDisperserError::QuorumNumbersMismatch);
        }

        // map from quorum ID to the percentage stake signed from that quorum
        let mut signed_percentages_per_quorum = HashMap::new();
        for (quorum_id, signed_percentage) in batch_quorum_numbers
            .iter()
            .zip(batch_signed_percentages.iter())
        {
            signed_percentages_per_quorum.insert(quorum_id, *signed_percentage);
        }

        let confirmation_threshold = self.cert_verifier.get_confirmation_threshold().await?;

        for quorum in blob_quorum_numbers {
            let signed_percentage = signed_percentages_per_quorum
                .get(&quorum)
                .ok_or(PayloadDisperserError::SignedPercentageNotFound(quorum))?;
            if *signed_percentage < confirmation_threshold {
                return Err(PayloadDisperserError::ConfirmationThresholdNotMet {
                    quorum_number: quorum,
                    signed_percentage: *signed_percentage,
                    threshold: confirmation_threshold,
                });
            }
        }

        Ok(())
    }

    /// Creates a new EigenDACert from a BlobStatusReply, and NonSignerStakesAndSignature
    pub async fn build_eigenda_cert(
        &self,
        status: &BlobStatusReply,
    ) -> Result<EigenDACert, EigenClientError>
    where
        S: Sign,
    {
        let signed_batch = match status.clone().signed_batch {
            Some(batch) => batch,
            None => {
                return Err(EigenClientError::PayloadDisperser(Box::new(
                    PayloadDisperserError::Conversion(ConversionError::SignedBatch(
                        "Not Present".to_string(),
                    )),
                )))
            }
        };
        let non_signer_stakes_and_signature = self
            .get_non_signer_stakes_and_signature(signed_batch)
            .await?;

        let cert = build_cert_from_reply(status, non_signer_stakes_and_signature)?;

        Ok(cert)
    }

    async fn get_non_signer_stakes_and_signature(
        &self,
        signed_batch_proto: SignedBatchProto,
    ) -> Result<NonSignerStakesAndSignature, EigenClientError>
    where
        S: Sign,
    {
        let signed_batch: SignedBatch = signed_batch_proto.try_into()?;

        let non_signers_pubkeys: Vec<G1Affine> =
            signed_batch.attestation.non_signer_pubkeys.clone();

        let mut non_signer_operator_ids: Vec<FixedBytes<32>> = vec![];

        for pubkey in non_signers_pubkeys {
            let x = pubkey.x.into_bigint().to_bytes_be();
            let y = pubkey.y.into_bigint().to_bytes_be();
            let mut hasher = Keccak::v256();
            hasher.update(&[x, y].concat());
            let mut g1_hash = [0u8; 32];
            hasher.finalize(&mut g1_hash);
            let operator_id = FixedBytes::<32>::from_slice(&g1_hash);
            non_signer_operator_ids.push(operator_id);
        }

        let quorum_numbers = signed_batch
            .attestation
            .quorum_numbers
            .iter()
            .map(|x| *x as u8)
            .collect::<Vec<u8>>();

        let reference_block_number = signed_batch.header.reference_block_number;

        let avs_registry_chain_reader = AvsRegistryChainReader::new(
            get_logger(),
            Address::from_str(&self.config.registry_coordinator_addr).map_err(|_| {
                ConversionError::Address(self.config.registry_coordinator_addr.clone())
            })?,
            Address::from_str(&self.config.operator_state_retriever_addr).map_err(|_| {
                ConversionError::Address(self.config.operator_state_retriever_addr.clone())
            })?,
            self.config.eth_rpc_url.clone().try_into()?,
        )
        .await
        .map_err(|_| PayloadDisperserError::EigenSDKNotInitialized)?;

        let check_sig_indices = avs_registry_chain_reader
            .get_check_signatures_indices(
                reference_block_number,
                quorum_numbers,
                non_signer_operator_ids,
            )
            .await
            .map_err(|_| PayloadDisperserError::GetCheckSignaturesIndices)?;

        Ok(NonSignerStakesAndSignature {
            non_signer_quorum_bitmap_indices: check_sig_indices.nonSignerQuorumBitmapIndices,
            non_signer_pubkeys: signed_batch.attestation.non_signer_pubkeys,
            quorum_apks: signed_batch.attestation.quorum_apks,
            apk_g2: signed_batch.attestation.apk_g2,
            sigma: signed_batch.attestation.sigma,
            quorum_apk_indices: check_sig_indices.quorumApkIndices,
            total_stake_indices: check_sig_indices.totalStakeIndices,
            non_signer_stake_indices: check_sig_indices.nonSignerStakeIndices,
        })
    }

    /// Returns the max size of a blob that can be dispersed.
    pub fn blob_size_limit() -> Option<usize> {
        Some(Self::BLOB_SIZE_LIMIT)
    }
}

#[cfg(test)]
mod tests {
    use rust_eigenda_v2_common::{Payload, PayloadForm};

    use crate::{
        payload_disperser::{PayloadDisperser, PayloadDisperserConfig},
        tests::{
            get_test_holesky_rpc_url, get_test_private_key_signer, CERT_VERIFIER_ADDRESS,
            HOLESKY_DISPERSER_RPC_URL, OPERATOR_STATE_RETRIEVER_ADDRESS,
            REGISTRY_COORDINATOR_ADDRESS,
        },
    };

    #[ignore = "depends on external RPC"]
    #[tokio::test]
    async fn test_disperse_payload() {
        let timeout = tokio::time::Duration::from_secs(180);

        let payload_config = PayloadDisperserConfig {
            polynomial_form: PayloadForm::Coeff,
            blob_version: 0,
            cert_verifier_address: CERT_VERIFIER_ADDRESS.to_string(),
            eth_rpc_url: get_test_holesky_rpc_url(),
            disperser_rpc: HOLESKY_DISPERSER_RPC_URL.to_string(),
            use_secure_grpc_flag: false,
            registry_coordinator_addr: REGISTRY_COORDINATOR_ADDRESS.to_string(),
            operator_state_retriever_addr: OPERATOR_STATE_RETRIEVER_ADDRESS.to_string(),
        };

        let payload_disperser =
            PayloadDisperser::new(payload_config, get_test_private_key_signer())
                .await
                .unwrap();

        let payload = Payload::new(vec![1, 2, 3, 4, 5]);
        let blob_key = payload_disperser.send_payload(payload).await.unwrap();

        let mut finished = false;
        let start_time = tokio::time::Instant::now();
        while !finished {
            let cert = payload_disperser.get_cert(&blob_key).await.unwrap();
            match cert {
                Some(cert) => {
                    println!("Inclusion data: {:?}", cert);
                    finished = true;
                }
                None => {
                    let elapsed = start_time.elapsed();
                    assert!(elapsed < timeout, "Timeout waiting for inclusion data");
                    tokio::time::sleep(tokio::time::Duration::from_secs(1)).await;
                }
            }
        }
    }
}<|MERGE_RESOLUTION|>--- conflicted
+++ resolved
@@ -40,12 +40,7 @@
 pub struct PayloadDisperser<S = PrivateKeySigner> {
     config: PayloadDisperserConfig,
     disperser_client: DisperserClient<S>,
-<<<<<<< HEAD
     cert_verifier: CertVerifier,
-    required_quorums: Vec<u8>,
-=======
-    cert_verifier: CertVerifier<S>,
->>>>>>> b99fe19c
 }
 
 impl<S> PayloadDisperser<S> {
