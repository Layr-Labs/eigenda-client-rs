--- conflicted
+++ resolved
@@ -3,11 +3,7 @@
 
 use crate::{
     cert_verifier::CertVerifier,
-<<<<<<< HEAD
-    core::{eigenda_cert::EigenDACert, BlobKey, Payload, PayloadForm, Sign},
-=======
-    core::{eigenda_cert::build_cert_from_reply, BlobKey, Payload, PayloadForm},
->>>>>>> c669b677
+    core::{eigenda_cert::build_cert_from_reply, BlobKey, Payload, PayloadForm, Sign},
     disperser_client::{DisperserClient, DisperserClientConfig},
     errors::{ConversionError, EigenClientError, PayloadDisperserError},
     generated::disperser::v2::{BlobStatus, BlobStatusReply},
@@ -64,7 +60,10 @@
     }
 
     /// Executes the dispersal of a payload, returning the associated blob key
-    pub async fn send_payload(&self, payload: Payload) -> Result<BlobKey, PayloadDisperserError>
+    pub async fn send_payload(
+        &self,
+        payload: Payload,
+    ) -> Result<BlobKey, PayloadDisperserError>
     where
         S: Sign,
     {
@@ -104,20 +103,29 @@
             .disperser_client
             .blob_status(blob_key)
             .await
-            .map_err(|e| EigenClientError::PayloadDisperser(PayloadDisperserError::Disperser(e)))?;
-
-        let blob_status = BlobStatus::try_from(status.status)
-            .map_err(|e| EigenClientError::PayloadDisperser(PayloadDisperserError::Decode(e)))?;
+            .map_err(|e| {
+                EigenClientError::PayloadDisperser(PayloadDisperserError::Disperser(e))
+            })?;
+
+        let blob_status = BlobStatus::try_from(status.status).map_err(|e| {
+            EigenClientError::PayloadDisperser(PayloadDisperserError::Decode(e))
+        })?;
         match blob_status {
-            BlobStatus::Unknown | BlobStatus::Failed => Err(PayloadDisperserError::BlobStatus)?,
-            BlobStatus::Encoded | BlobStatus::GatheringSignatures | BlobStatus::Queued => Ok(None),
+            BlobStatus::Unknown | BlobStatus::Failed => {
+                Err(PayloadDisperserError::BlobStatus)?
+            }
+            BlobStatus::Encoded
+            | BlobStatus::GatheringSignatures
+            | BlobStatus::Queued => Ok(None),
             BlobStatus::Complete => {
                 let eigenda_cert = self.build_eigenda_cert(&status).await?;
                 self.cert_verifier
                     .verify_cert_v2(&eigenda_cert)
                     .await
                     .map_err(|e| {
-                        EigenClientError::PayloadDisperser(PayloadDisperserError::CertVerifier(e))
+                        EigenClientError::PayloadDisperser(
+                            PayloadDisperserError::CertVerifier(e),
+                        )
                     })?;
                 Ok(Some(eigenda_cert))
             }
