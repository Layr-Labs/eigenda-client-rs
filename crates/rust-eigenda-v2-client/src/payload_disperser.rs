--- conflicted
+++ resolved
@@ -61,13 +61,8 @@
         };
         let disperser_client = DisperserClient::new(disperser_config).await?;
         let cert_verifier = CertVerifier::new(
-<<<<<<< HEAD
-            H160::from_str(&payload_config.cert_verifier_router_address).map_err(|_| {
+Address::from_str(&payload_config.cert_verifier_router_address).map_err(|_| {
                 ConversionError::Address(payload_config.cert_verifier_router_address.clone())
-=======
-            Address::from_str(&payload_config.cert_verifier_address).map_err(|_| {
-                ConversionError::Address(payload_config.cert_verifier_address.clone())
->>>>>>> 4cb2c13d
             })?,
             payload_config.eth_rpc_url.clone(),
         )?;
