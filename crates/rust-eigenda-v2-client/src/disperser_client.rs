--- conflicted
+++ resolved
@@ -19,8 +19,9 @@
     BlobHeader as BlobHeaderProto, PaymentHeader as PaymentHeaderProto,
 };
 use crate::generated::disperser::v2::{
-    disperser_client, BlobCommitmentReply, BlobCommitmentRequest, BlobStatus, BlobStatusReply,
-    BlobStatusRequest, DisperseBlobRequest, GetPaymentStateReply, GetPaymentStateRequest,
+    disperser_client, BlobCommitmentReply, BlobCommitmentRequest, BlobStatus,
+    BlobStatusReply, BlobStatusRequest, DisperseBlobRequest, GetPaymentStateReply,
+    GetPaymentStateRequest,
 };
 
 const BYTES_PER_SYMBOL: usize = 32;
@@ -57,29 +58,18 @@
 /// This struct is a low level implementation and should not be used directly,
 /// use a higher level client to interact with it (like [`PayloadDisperser`]).
 #[derive(Debug, Clone)]
-<<<<<<< HEAD
-pub(crate) struct DisperserClient<S = PrivateKeySigner> {
+pub struct DisperserClient<S = PrivateKeySigner> {
     signer: S,
-=======
-pub struct DisperserClient {
-    signer: LocalBlobRequestSigner,
->>>>>>> a083e45d
     rpc_client: Arc<Mutex<disperser_client::DisperserClient<tonic::transport::Channel>>>,
     accountant: Arc<Mutex<Accountant>>,
 }
 
-<<<<<<< HEAD
-// todo: add locks
 impl<S> DisperserClient<S> {
+    /// Creates a new disperser client from a configuration.
     pub async fn new(config: DisperserClientConfig<S>) -> Result<Self, DisperseError>
     where
         S: Sign,
     {
-=======
-impl DisperserClient {
-    /// Creates a new disperser client from a configuration.
-    pub async fn new(config: DisperserClientConfig) -> Result<Self, DisperseError> {
->>>>>>> a083e45d
         let mut endpoint = Channel::from_shared(config.disperser_rpc.clone())
             .map_err(|_| DisperseError::InvalidURI(config.disperser_rpc.clone()))?;
         if config.use_secure_grpc_flag {
@@ -137,7 +127,8 @@
         let Some(blob_commitments) = blob_commitment_reply.blob_commitment else {
             return Err(DisperseError::EmptyBlobCommitment);
         };
-        let core_blob_commitments: BlobCommitments = blob_commitments.clone().try_into()?;
+        let core_blob_commitments: BlobCommitments =
+            blob_commitments.clone().try_into()?;
         if core_blob_commitments.length != symbol_length as u32 {
             return Err(DisperseError::CommitmentLengthMismatch(
                 core_blob_commitments.length,
@@ -147,7 +138,8 @@
         let account_id: String = payment.account_id.encode_hex();
 
         let account_id = to_checksum(
-            &ethers::types::Address::from_str(&account_id).map_err(|_| DisperseError::AccountID)?,
+            &ethers::types::Address::from_str(&account_id)
+                .map_err(|_| DisperseError::AccountID)?,
             None,
         );
 
@@ -218,7 +210,10 @@
     }
 
     /// Returns the status of a blob with the given blob key.
-    pub async fn blob_status(&self, blob_key: &BlobKey) -> Result<BlobStatusReply, DisperseError> {
+    pub async fn blob_status(
+        &self,
+        blob_key: &BlobKey,
+    ) -> Result<BlobStatusReply, DisperseError> {
         let request = BlobStatusRequest {
             blob_key: blob_key.to_bytes().to_vec(),
         };
@@ -233,16 +228,13 @@
     }
 
     /// Returns the payment state of the disperser client
-<<<<<<< HEAD
-    pub(crate) async fn payment_state(&mut self) -> Result<GetPaymentStateReply, DisperseError>
+    pub(crate) async fn payment_state(
+        &mut self,
+    ) -> Result<GetPaymentStateReply, DisperseError>
     where
         S: Sign,
     {
         let account_id = self.signer.public_key().address().encode_hex();
-=======
-    pub async fn payment_state(&self) -> Result<GetPaymentStateReply, DisperseError> {
-        let account_id = self.signer.account_id().encode_hex();
->>>>>>> a083e45d
         let timestamp = SystemTime::now().duration_since(UNIX_EPOCH)?.as_nanos();
         let digest = PaymentStateRequest::new(timestamp as u64)
             .prepare_for_signing_by(&self.signer.public_key().address())?;
@@ -268,7 +260,10 @@
             .map_err(DisperseError::FailedRPC)
     }
 
-    pub async fn blob_commitment(&self, data: &[u8]) -> Result<BlobCommitmentReply, DisperseError> {
+    pub async fn blob_commitment(
+        &self,
+        data: &[u8],
+    ) -> Result<BlobCommitmentReply, DisperseError> {
         let request = BlobCommitmentRequest {
             blob: data.to_vec(),
         };
