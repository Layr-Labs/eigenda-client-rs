--- conflicted
+++ resolved
@@ -22,15 +22,9 @@
 
 #[derive(Debug)]
 pub struct DisperserClientConfig {
-<<<<<<< HEAD
     pub disperser_rpc: String,
     pub private_key: String,
     pub use_secure_grpc_flag: bool,
-=======
-    disperser_rpc: String,
-    private_key: String,
-    use_secure_grpc_flag: bool,
->>>>>>> 4488201a
 }
 
 impl DisperserClientConfig {
@@ -127,10 +121,6 @@
         }
         let account_id: String = payment.account_id.encode_hex();
 
-<<<<<<< HEAD
-        //todo?: remove alloy and implement to checksum manually
-=======
->>>>>>> 4488201a
         let account_id: String = alloy_primitives::Address::from_str(&account_id)
             .map_err(|_| DisperseError::AccountID)?
             .to_checksum(None);
@@ -189,11 +179,7 @@
     /// Returns the status of a blob with the given blob key.
     pub async fn blob_status(
         &mut self,
-<<<<<<< HEAD
         blob_key: &BlobKey,
-=======
-        blob_key: BlobKey,
->>>>>>> 4488201a
     ) -> Result<BlobStatusReply, DisperseError> {
         let request = BlobStatusRequest {
             blob_key: blob_key.to_bytes().to_vec(),
@@ -248,18 +234,12 @@
     use super::DisperserClientConfig;
 
     use dotenv::dotenv;
-<<<<<<< HEAD
-    use std::env;
-
-    #[tokio::test]
-=======
     use serial_test::serial;
     use std::env;
 
     #[ignore = "depends on external RPC"]
     #[tokio::test]
     #[serial]
->>>>>>> 4488201a
     async fn test_disperse_non_secure() {
         dotenv().ok();
 
@@ -268,11 +248,7 @@
             env::var("SIGNER_PRIVATE_KEY").expect("SIGNER_PRIVATE_KEY must be set");
 
         let config = DisperserClientConfig {
-<<<<<<< HEAD
             disperser_rpc: "https://disperser-testnet-holesky.eigenda.xyz".to_string(),
-=======
-            disperser_rpc: "https://disperser-preprod-holesky.eigenda.xyz".to_string(),
->>>>>>> 4488201a
             private_key,
             use_secure_grpc_flag: false,
         };
@@ -280,17 +256,7 @@
         let data = vec![1, 2, 3, 4, 5];
         let blob_version = 0;
         let quorums = vec![0, 1];
-<<<<<<< HEAD
-        let result = client
-            .disperse_blob(&data, blob_version, &quorums)
-            .await
-            .unwrap();
-        println!("Disperse result: {:?}", result.0);
-        println!("Blob key: {}", hex::encode(result.1.to_bytes()));
-    }
-
-    #[tokio::test]
-=======
+
         let result = client.disperse_blob(&data, blob_version, &quorums).await;
         assert!(result.is_ok());
     }
@@ -298,7 +264,6 @@
     #[ignore = "depends on external RPC"]
     #[tokio::test]
     #[serial]
->>>>>>> 4488201a
     async fn test_disperse_secure() {
         dotenv().ok();
 
@@ -315,17 +280,6 @@
         let data = vec![1, 2, 3, 4, 5];
         let blob_version = 0;
         let quorums = vec![0, 1];
-<<<<<<< HEAD
-        let result = client
-            .disperse_blob(&data, blob_version, &quorums)
-            .await
-            .unwrap();
-        println!("Disperse result: {:?}", result.0);
-        println!("Blob key: {}", hex::encode(result.1.to_bytes()));
-    }
-
-    #[tokio::test]
-=======
         let result = client.disperse_blob(&data, blob_version, &quorums).await;
         assert!(result.is_ok());
     }
@@ -333,7 +287,6 @@
     #[ignore = "depends on external RPC"]
     #[tokio::test]
     #[serial]
->>>>>>> 4488201a
     async fn test_double_disperse_secure() {
         dotenv().ok();
 
@@ -350,24 +303,10 @@
         let data = vec![1, 2, 3, 4, 5];
         let blob_version = 0;
         let quorums = vec![0, 1];
-<<<<<<< HEAD
-        let result = client
-            .disperse_blob(&data, blob_version, &quorums)
-            .await
-            .unwrap();
-        println!("Disperse result: {:?}", result.0);
-        println!("Blob key: {}", hex::encode(result.1.to_bytes()));
-        let result = client
-            .disperse_blob(&data, blob_version, &quorums)
-            .await
-            .unwrap();
-        println!("Disperse result: {:?}", result.0);
-        println!("Blob key: {}", hex::encode(result.1.to_bytes()));
-=======
+
         let result = client.disperse_blob(&data, blob_version, &quorums).await;
         assert!(result.is_ok());
         let result = client.disperse_blob(&data, blob_version, &quorums).await;
         assert!(result.is_ok());
->>>>>>> 4488201a
     }
 }