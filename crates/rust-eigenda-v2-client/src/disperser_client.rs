--- conflicted
+++ resolved
@@ -81,7 +81,6 @@
         }
     }
 
-<<<<<<< HEAD
     //todo: error handling
     pub async fn disperse_blob(&mut self, data: &[u8], blob_version: u16, quorums: &[u8]) -> Result<(BlobStatus,BlobKey), String> {
         if quorums.is_empty() {
@@ -144,10 +143,6 @@
         }
         
         Ok((BlobStatus::try_from(reply.result).unwrap(), blob_header.blob_key().unwrap()))
-=======
-    pub fn disperse_blob(data: &[u8], quorums: &[u8]) {
-        todo!()
->>>>>>> 2ec9033b
     }
 
     /// Populates the accountant with the payment state from the disperser.
