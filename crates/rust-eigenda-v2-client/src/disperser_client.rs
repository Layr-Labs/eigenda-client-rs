use std::str::FromStr;
use std::sync::Arc;
use std::time::{SystemTime, UNIX_EPOCH};

use ethers::utils::to_checksum;
use hex::ToHex;
use secrecy::ExposeSecret;
use tokio::sync::Mutex;
use tonic::transport::{Channel, ClientTlsConfig};

use crate::accountant::Accountant;
use crate::core::eigenda_cert::{BlobCommitments, BlobHeader, PaymentHeader};
use crate::core::{
    BlobKey, BlobRequestSigner, LocalBlobRequestSigner, OnDemandPayment, ReservedPayment,
};
use crate::errors::DisperseError;
use crate::generated::common::v2::{
    BlobHeader as BlobHeaderProto, PaymentHeader as PaymentHeaderProto,
};
use crate::generated::disperser::v2::{
    disperser_client, BlobCommitmentReply, BlobCommitmentRequest, BlobStatus, BlobStatusReply,
    BlobStatusRequest, DisperseBlobRequest, GetPaymentStateReply, GetPaymentStateRequest,
};
use crate::utils::PrivateKey;

const BYTES_PER_SYMBOL: usize = 32;

#[derive(Debug)]
pub struct DisperserClientConfig {
    pub disperser_rpc: String,
    pub private_key: PrivateKey,
    pub use_secure_grpc_flag: bool,
}

impl DisperserClientConfig {
    pub fn new(
        disperser_rpc: String,
        private_key: PrivateKey,
        use_secure_grpc_flag: bool,
    ) -> Result<Self, DisperseError> {
        if disperser_rpc.is_empty() {
            return Err(DisperseError::ConfigInitialization(
                "disperser_rpc cannot be empty".to_string(),
            ));
        }
        if private_key.0.expose_secret().is_empty() {
            return Err(DisperseError::ConfigInitialization(
                "private_key cannot be empty".to_string(),
            ));
        }

        Ok(Self {
            disperser_rpc,
            private_key,
            use_secure_grpc_flag,
        })
    }
}

<<<<<<< HEAD
/// Disperser client for interacting with the EigenDA disperser.
=======
/// DisperserClient is a client for the entire disperser subsystem.
///
/// This struct is a low level implementation and should not be used directly,
/// use a high level abstraction to interact with it ([`PayloadDisperser`]).
>>>>>>> 6969d962
#[derive(Debug, Clone)]
pub struct DisperserClient {
    signer: LocalBlobRequestSigner,
    rpc_client: Arc<Mutex<disperser_client::DisperserClient<tonic::transport::Channel>>>,
    accountant: Arc<Mutex<Accountant>>,
}

impl DisperserClient {
<<<<<<< HEAD
    /// Creates a new disperser client from a configuration.
    pub(crate) async fn new(config: DisperserClientConfig) -> Result<Self, DisperseError> {
=======
    pub async fn new(config: DisperserClientConfig) -> Result<Self, DisperseError> {
>>>>>>> 6969d962
        let mut endpoint = Channel::from_shared(config.disperser_rpc.clone())
            .map_err(|_| DisperseError::InvalidURI(config.disperser_rpc.clone()))?;
        if config.use_secure_grpc_flag {
            let tls: ClientTlsConfig = ClientTlsConfig::new();
            endpoint = endpoint.tls_config(tls)?;
        }
        let channel = endpoint.connect().await?;
        let rpc_client = disperser_client::DisperserClient::new(channel);
        let signer = LocalBlobRequestSigner::new(config.private_key)?;
        let accountant = Accountant::new(
            signer.account_id(),
            ReservedPayment::default(),
            OnDemandPayment::default(),
            0,
            0,
            0,
            0,
        );
        let mut disperser = Self {
            signer,
            rpc_client: Arc::new(Mutex::new(rpc_client)),
            accountant: Arc::new(Mutex::new(accountant)),
        };
        disperser.populate_accountant().await?;
        Ok(disperser)
    }

    pub async fn disperse_blob(
        &self,
        data: &[u8],
        blob_version: u16,
        quorums: &[u8],
    ) -> Result<(BlobStatus, BlobKey), DisperseError> {
        if quorums.is_empty() {
            return Err(DisperseError::EmptyQuorums);
        }

        let symbol_length = data.len().div_ceil(BYTES_PER_SYMBOL).next_power_of_two();
        let payment = self
            .accountant
            .lock()
            .await
            .account_blob(
                SystemTime::now().duration_since(UNIX_EPOCH)?.as_nanos() as i64,
                symbol_length as u64,
                quorums,
            )
            .map_err(DisperseError::Accountant)?;

        let blob_commitment_reply = self.blob_commitment(data).await?;
        let Some(blob_commitments) = blob_commitment_reply.blob_commitment else {
            return Err(DisperseError::EmptyBlobCommitment);
        };
        let core_blob_commitments: BlobCommitments = blob_commitments.clone().try_into()?;
        if core_blob_commitments.length != symbol_length as u32 {
            return Err(DisperseError::CommitmentLengthMismatch(
                core_blob_commitments.length,
                symbol_length,
            ));
        }
        let account_id: String = payment.account_id.encode_hex();

        let account_id = to_checksum(
            &ethers::types::Address::from_str(&account_id).map_err(|_| DisperseError::AccountID)?,
            None,
        );

        let blob_header = BlobHeader {
            version: blob_version,
            commitment: core_blob_commitments.clone(),
            quorum_numbers: quorums.to_vec(),
            payment_header_hash: PaymentHeader {
                account_id: account_id.clone(),
                timestamp: payment.timestamp,
                cumulative_payment: payment.cumulative_payment.to_signed_bytes_be(),
            }
            .hash()?,
        };

        let signature = self.signer.sign(blob_header.clone())?;
        let disperse_request = DisperseBlobRequest {
            blob: data.to_vec(),
            blob_header: Some(BlobHeaderProto {
                version: blob_header.version as u32,
                commitment: Some(blob_commitments),
                quorum_numbers: quorums.to_vec().iter().map(|&x| x as u32).collect(),
                payment_header: Some(PaymentHeaderProto {
                    account_id,
                    timestamp: payment.timestamp,
                    cumulative_payment: payment.cumulative_payment.to_signed_bytes_be(),
                }),
            }),
            signature,
        };

        let reply = self
            .rpc_client
            .lock()
            .await
            .disperse_blob(disperse_request)
            .await
            .map(|response| response.into_inner())
            .map_err(DisperseError::FailedRPC)?;

        if blob_header.blob_key()?.to_bytes().to_vec() != reply.blob_key {
            return Err(DisperseError::BlobKeyMismatch);
        }

        Ok((BlobStatus::try_from(reply.result)?, blob_header.blob_key()?))
    }

    /// Populates the accountant with the payment state from the disperser.
    async fn populate_accountant(&mut self) -> Result<(), DisperseError> {
        let payment_state = self.payment_state().await?;
        self.accountant
            .lock()
            .await
            .set_payment_state(&payment_state)
            .map_err(DisperseError::Accountant)?;
        Ok(())
    }

    /// Returns the status of a blob with the given blob key.
    pub async fn blob_status(&self, blob_key: &BlobKey) -> Result<BlobStatusReply, DisperseError> {
        let request = BlobStatusRequest {
            blob_key: blob_key.to_bytes().to_vec(),
        };

        self.rpc_client
            .lock()
            .await
            .get_blob_status(request)
            .await
            .map(|response| response.into_inner())
            .map_err(DisperseError::FailedRPC)
    }

    /// Returns the payment state of the disperser client
    pub async fn payment_state(&self) -> Result<GetPaymentStateReply, DisperseError> {
        let account_id = self.signer.account_id().encode_hex();
        let timestamp = SystemTime::now().duration_since(UNIX_EPOCH)?.as_nanos();
        let signature = self.signer.sign_payment_state_request(timestamp as u64)?;
        let request = GetPaymentStateRequest {
            account_id,
            signature,
            timestamp: timestamp as u64,
        };

        self.rpc_client
            .lock()
            .await
            .get_payment_state(request)
            .await
            .map(|response: tonic::Response<GetPaymentStateReply>| response.into_inner())
            .map_err(DisperseError::FailedRPC)
    }

    pub async fn blob_commitment(&self, data: &[u8]) -> Result<BlobCommitmentReply, DisperseError> {
        let request = BlobCommitmentRequest {
            blob: data.to_vec(),
        };

        self.rpc_client
            .lock()
            .await
            .get_blob_commitment(request)
            .await
            .map(|response| response.into_inner())
            .map_err(DisperseError::FailedRPC)
    }
}

#[cfg(test)]
mod tests {
    use crate::{
        disperser_client::DisperserClient,
        tests::{get_test_private_key, HOLESKY_DISPERSER_RPC_URL},
    };

    use super::DisperserClientConfig;

    use serial_test::serial;

    #[ignore = "depends on external RPC"]
    #[tokio::test]
    #[serial]
    async fn test_disperse_non_secure() {
        let config = DisperserClientConfig {
            disperser_rpc: HOLESKY_DISPERSER_RPC_URL.to_string(),
            private_key: get_test_private_key(),
            use_secure_grpc_flag: false,
        };
        let client = DisperserClient::new(config).await.unwrap();
        let data = vec![1, 2, 3, 4, 5];
        let blob_version = 0;
        let quorums = vec![0, 1];

        let result = client.disperse_blob(&data, blob_version, &quorums).await;
        assert!(result.is_ok());
    }

    #[ignore = "depends on external RPC"]
    #[tokio::test]
    #[serial]
    async fn test_disperse_secure() {
        let config = DisperserClientConfig {
            disperser_rpc: HOLESKY_DISPERSER_RPC_URL.to_string(),
            private_key: get_test_private_key(),
            use_secure_grpc_flag: true,
        };
        let client = DisperserClient::new(config).await.unwrap();
        let data = vec![1, 2, 3, 4, 5];
        let blob_version = 0;
        let quorums = vec![0, 1];
        let result = client.disperse_blob(&data, blob_version, &quorums).await;
        assert!(result.is_ok());
    }

    #[ignore = "depends on external RPC"]
    #[tokio::test]
    #[serial]
    async fn test_double_disperse_secure() {
        let config = DisperserClientConfig {
            disperser_rpc: HOLESKY_DISPERSER_RPC_URL.to_string(),
            private_key: get_test_private_key(),
            use_secure_grpc_flag: true,
        };
        let client = DisperserClient::new(config).await.unwrap();
        let data = vec![1, 2, 3, 4, 5];
        let blob_version = 0;
        let quorums = vec![0, 1];

        let result = client.disperse_blob(&data, blob_version, &quorums).await;
        assert!(result.is_ok());
        let result = client.disperse_blob(&data, blob_version, &quorums).await;
        assert!(result.is_ok());
    }
}<|MERGE_RESOLUTION|>--- conflicted
+++ resolved
@@ -57,14 +57,10 @@
     }
 }
 
-<<<<<<< HEAD
-/// Disperser client for interacting with the EigenDA disperser.
-=======
 /// DisperserClient is a client for the entire disperser subsystem.
 ///
 /// This struct is a low level implementation and should not be used directly,
-/// use a high level abstraction to interact with it ([`PayloadDisperser`]).
->>>>>>> 6969d962
+/// use a higher level client to interact with it (like [`PayloadDisperser`]).
 #[derive(Debug, Clone)]
 pub struct DisperserClient {
     signer: LocalBlobRequestSigner,
@@ -73,12 +69,8 @@
 }
 
 impl DisperserClient {
-<<<<<<< HEAD
     /// Creates a new disperser client from a configuration.
-    pub(crate) async fn new(config: DisperserClientConfig) -> Result<Self, DisperseError> {
-=======
     pub async fn new(config: DisperserClientConfig) -> Result<Self, DisperseError> {
->>>>>>> 6969d962
         let mut endpoint = Channel::from_shared(config.disperser_rpc.clone())
             .map_err(|_| DisperseError::InvalidURI(config.disperser_rpc.clone()))?;
         if config.use_secure_grpc_flag {
@@ -106,6 +98,7 @@
         Ok(disperser)
     }
 
+    /// Disperse a sequence of bytes to the disperser.
     pub async fn disperse_blob(
         &self,
         data: &[u8],
