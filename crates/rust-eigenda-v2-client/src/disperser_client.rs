use std::str::FromStr;
use std::sync::Arc;
use std::time::{SystemTime, UNIX_EPOCH};

use hex::ToHex;
<<<<<<< HEAD
use rust_eigenda_signers::secp256k1::Message;
use rust_eigenda_signers::Sign;
=======
use secrecy::ExposeSecret;
use tokio::sync::Mutex;
>>>>>>> 5b708158
use tonic::transport::{Channel, ClientTlsConfig};

use crate::accountant::Accountant;
use crate::core::eigenda_cert::{BlobCommitments, BlobHeader, PaymentHeader};
use crate::core::{
    BlobKey, OnDemandPayment, PaymentStateRequest, PrivateKeySigner, ReservedPayment,
};
use crate::errors::DisperseError;
use crate::generated::common::v2::{
    BlobHeader as BlobHeaderProto, PaymentHeader as PaymentHeaderProto,
};
use crate::generated::disperser::v2::{
    disperser_client, BlobCommitmentReply, BlobCommitmentRequest, BlobStatus, BlobStatusReply,
    BlobStatusRequest, DisperseBlobRequest, GetPaymentStateReply, GetPaymentStateRequest,
};
use crate::utils::PrivateKey;

const BYTES_PER_SYMBOL: usize = 32;

#[derive(Debug)]
pub struct DisperserClientConfig<S = PrivateKeySigner> {
    pub disperser_rpc: String,
<<<<<<< HEAD
    pub signer: S,
=======
    pub private_key: PrivateKey,
>>>>>>> 5b708158
    pub use_secure_grpc_flag: bool,
}

impl<S> DisperserClientConfig<S> {
    pub fn new(
        disperser_rpc: String,
<<<<<<< HEAD
        signer: S,
=======
        private_key: PrivateKey,
>>>>>>> 5b708158
        use_secure_grpc_flag: bool,
    ) -> Result<Self, DisperseError> {
        if disperser_rpc.is_empty() {
            return Err(DisperseError::ConfigInitialization(
                "disperser_rpc cannot be empty".to_string(),
            ));
        }
<<<<<<< HEAD
=======
        if private_key.0.expose_secret().is_empty() {
            return Err(DisperseError::ConfigInitialization(
                "private_key cannot be empty".to_string(),
            ));
        }
>>>>>>> 5b708158

        Ok(Self {
            disperser_rpc,
            signer,
            use_secure_grpc_flag,
        })
    }
}

<<<<<<< HEAD
pub struct DisperserClient<S = PrivateKeySigner> {
    signer: S,
    rpc_client: disperser_client::DisperserClient<tonic::transport::Channel>,
    accountant: Accountant,
=======
#[derive(Debug, Clone)]
pub(crate) struct DisperserClient {
    signer: LocalBlobRequestSigner,
    rpc_client: Arc<Mutex<disperser_client::DisperserClient<tonic::transport::Channel>>>,
    accountant: Arc<Mutex<Accountant>>,
>>>>>>> 5b708158
}

// todo: add locks
impl<S> DisperserClient<S> {
    pub async fn new(config: DisperserClientConfig<S>) -> Result<Self, DisperseError>
    where
        S: Sign,
    {
        let mut endpoint = Channel::from_shared(config.disperser_rpc.clone())
            .map_err(|_| DisperseError::InvalidURI(config.disperser_rpc.clone()))?;
        if config.use_secure_grpc_flag {
            let tls: ClientTlsConfig = ClientTlsConfig::new();
            endpoint = endpoint.tls_config(tls)?;
        }
        let channel = endpoint.connect().await?;
        let rpc_client = disperser_client::DisperserClient::new(channel);
<<<<<<< HEAD
        let signer = config.signer;
=======
        let signer = LocalBlobRequestSigner::new(config.private_key)?;
>>>>>>> 5b708158
        let accountant = Accountant::new(
            signer.public_key().address(),
            ReservedPayment::default(),
            OnDemandPayment::default(),
            0,
            0,
            0,
            0,
        );
        let mut disperser = Self {
            signer,
            rpc_client: Arc::new(Mutex::new(rpc_client)),
            accountant: Arc::new(Mutex::new(accountant)),
        };
        disperser.populate_accountant().await?;
        Ok(disperser)
    }

    pub(crate) async fn disperse_blob(
        &self,
        data: &[u8],
        blob_version: u16,
        quorums: &[u8],
    ) -> Result<(BlobStatus, BlobKey), DisperseError>
    where
        S: Sign,
    {
        if quorums.is_empty() {
            return Err(DisperseError::EmptyQuorums);
        }

        let symbol_length = data.len().div_ceil(BYTES_PER_SYMBOL).next_power_of_two();
        let payment = self
            .accountant
            .lock()
            .await
            .account_blob(
                SystemTime::now().duration_since(UNIX_EPOCH)?.as_nanos() as i64,
                symbol_length as u64,
                quorums,
            )
            .map_err(DisperseError::Accountant)?;

        let blob_commitment_reply = self.blob_commitment(data).await?;
        let Some(blob_commitments) = blob_commitment_reply.blob_commitment else {
            return Err(DisperseError::EmptyBlobCommitment);
        };
        let core_blob_commitments: BlobCommitments = blob_commitments.clone().try_into()?;
        if core_blob_commitments.length != symbol_length as u32 {
            return Err(DisperseError::CommitmentLengthMismatch(
                core_blob_commitments.length,
                symbol_length,
            ));
        }
        let account_id: String = payment.account_id.encode_hex();

        let account_id: String = alloy_primitives::Address::from_str(&account_id)
            .map_err(|_| DisperseError::AccountID)?
            .to_checksum(None);

        let blob_header = BlobHeader {
            version: blob_version,
            commitment: core_blob_commitments.clone(),
            quorum_numbers: quorums.to_vec(),
            payment_header_hash: PaymentHeader {
                account_id: account_id.clone(),
                timestamp: payment.timestamp,
                cumulative_payment: payment.cumulative_payment.to_signed_bytes_be(),
            }
            .hash()?,
        };

        let digest = Message::from_slice(&blob_header.blob_key()?.to_bytes())
            .map_err(|e| DisperseError::Signer(Box::new(e)))?;
        let signature = self
            .signer
            .sign_digest(&digest)
            .await
            .map_err(|e| DisperseError::Signer(Box::new(e)))?
            .encode_as_rsv();

        let disperse_request = DisperseBlobRequest {
            blob: data.to_vec(),
            blob_header: Some(BlobHeaderProto {
                version: blob_header.version as u32,
                commitment: Some(blob_commitments),
                quorum_numbers: quorums.to_vec().iter().map(|&x| x as u32).collect(),
                payment_header: Some(PaymentHeaderProto {
                    account_id,
                    timestamp: payment.timestamp,
                    cumulative_payment: payment.cumulative_payment.to_signed_bytes_be(),
                }),
            }),
            signature,
        };

        let reply = self
            .rpc_client
            .lock()
            .await
            .disperse_blob(disperse_request)
            .await
            .map(|response| response.into_inner())
            .map_err(DisperseError::FailedRPC)?;

        if blob_header.blob_key()?.to_bytes().to_vec() != reply.blob_key {
            return Err(DisperseError::BlobKeyMismatch);
        }

        Ok((BlobStatus::try_from(reply.result)?, blob_header.blob_key()?))
    }

    /// Populates the accountant with the payment state from the disperser.
    async fn populate_accountant(&mut self) -> Result<(), DisperseError>
    where
        S: Sign,
    {
        let payment_state = self.payment_state().await?;
        self.accountant
            .lock()
            .await
            .set_payment_state(&payment_state)
            .map_err(DisperseError::Accountant)?;
        Ok(())
    }

    /// Returns the status of a blob with the given blob key.
    pub(crate) async fn blob_status(
        &self,
        blob_key: &BlobKey,
    ) -> Result<BlobStatusReply, DisperseError> {
        let request = BlobStatusRequest {
            blob_key: blob_key.to_bytes().to_vec(),
        };

        self.rpc_client
            .lock()
            .await
            .get_blob_status(request)
            .await
            .map(|response| response.into_inner())
            .map_err(DisperseError::FailedRPC)
    }

    /// Returns the payment state of the disperser client
<<<<<<< HEAD
    pub async fn payment_state(&mut self) -> Result<GetPaymentStateReply, DisperseError>
    where
        S: Sign,
    {
        let account_id = self.signer.public_key().address().encode_hex();
=======
    pub(crate) async fn payment_state(&self) -> Result<GetPaymentStateReply, DisperseError> {
        let account_id = self.signer.account_id().encode_hex();
>>>>>>> 5b708158
        let timestamp = SystemTime::now().duration_since(UNIX_EPOCH)?.as_nanos();
        let digest = PaymentStateRequest::new(timestamp as u64)
            .prepare_for_signing_by(&self.signer.public_key().address())
            .map_err(|e| DisperseError::Signer(Box::new(e)))?;

        let signature = self
            .signer
            .sign_digest(&digest)
            .await
            .map_err(|e| DisperseError::Signer(Box::new(e)))?
            .encode_as_rsv();
        let request = GetPaymentStateRequest {
            account_id,
            signature,
            timestamp: timestamp as u64,
        };

        self.rpc_client
            .lock()
            .await
            .get_payment_state(request)
            .await
            .map(|response: tonic::Response<GetPaymentStateReply>| response.into_inner())
            .map_err(DisperseError::FailedRPC)
    }

    pub(crate) async fn blob_commitment(
        &self,
        data: &[u8],
    ) -> Result<BlobCommitmentReply, DisperseError> {
        let request = BlobCommitmentRequest {
            blob: data.to_vec(),
        };

        self.rpc_client
            .lock()
            .await
            .get_blob_commitment(request)
            .await
            .map(|response| response.into_inner())
            .map_err(DisperseError::FailedRPC)
    }
}

#[cfg(test)]
mod tests {

    use crate::{
        disperser_client::DisperserClient,
        tests::{get_test_private_key_signer, HOLESKY_DISPERSER_RPC_URL},
    };

    use super::DisperserClientConfig;

    use serial_test::serial;

    #[ignore = "depends on external RPC"]
    #[tokio::test]
    #[serial]
    async fn test_disperse_non_secure() {
        let config = DisperserClientConfig {
            disperser_rpc: HOLESKY_DISPERSER_RPC_URL.to_string(),
            signer: get_test_private_key_signer(),
            use_secure_grpc_flag: false,
        };
        let client = DisperserClient::new(config).await.unwrap();
        let data = vec![1, 2, 3, 4, 5];
        let blob_version = 0;
        let quorums = vec![0, 1];

        let result = client.disperse_blob(&data, blob_version, &quorums).await;
        assert!(result.is_ok());
    }

    #[ignore = "depends on external RPC"]
    #[tokio::test]
    #[serial]
    async fn test_disperse_secure() {
        let config = DisperserClientConfig {
            disperser_rpc: HOLESKY_DISPERSER_RPC_URL.to_string(),
            signer: get_test_private_key_signer(),
            use_secure_grpc_flag: true,
        };
        let client = DisperserClient::new(config).await.unwrap();
        let data = vec![1, 2, 3, 4, 5];
        let blob_version = 0;
        let quorums = vec![0, 1];
        let result = client.disperse_blob(&data, blob_version, &quorums).await;
        assert!(result.is_ok());
    }

    #[ignore = "depends on external RPC"]
    #[tokio::test]
    #[serial]
    async fn test_double_disperse_secure() {
        let config = DisperserClientConfig {
            disperser_rpc: HOLESKY_DISPERSER_RPC_URL.to_string(),
            signer: get_test_private_key_signer(),
            use_secure_grpc_flag: true,
        };
        let client = DisperserClient::new(config).await.unwrap();
        let data = vec![1, 2, 3, 4, 5];
        let blob_version = 0;
        let quorums = vec![0, 1];

        let result = client.disperse_blob(&data, blob_version, &quorums).await;
        assert!(result.is_ok());
        let result = client.disperse_blob(&data, blob_version, &quorums).await;
        assert!(result.is_ok());
    }
}<|MERGE_RESOLUTION|>--- conflicted
+++ resolved
@@ -3,13 +3,9 @@
 use std::time::{SystemTime, UNIX_EPOCH};
 
 use hex::ToHex;
-<<<<<<< HEAD
 use rust_eigenda_signers::secp256k1::Message;
 use rust_eigenda_signers::Sign;
-=======
-use secrecy::ExposeSecret;
 use tokio::sync::Mutex;
->>>>>>> 5b708158
 use tonic::transport::{Channel, ClientTlsConfig};
 
 use crate::accountant::Accountant;
@@ -25,29 +21,20 @@
     disperser_client, BlobCommitmentReply, BlobCommitmentRequest, BlobStatus, BlobStatusReply,
     BlobStatusRequest, DisperseBlobRequest, GetPaymentStateReply, GetPaymentStateRequest,
 };
-use crate::utils::PrivateKey;
 
 const BYTES_PER_SYMBOL: usize = 32;
 
 #[derive(Debug)]
 pub struct DisperserClientConfig<S = PrivateKeySigner> {
     pub disperser_rpc: String,
-<<<<<<< HEAD
     pub signer: S,
-=======
-    pub private_key: PrivateKey,
->>>>>>> 5b708158
     pub use_secure_grpc_flag: bool,
 }
 
 impl<S> DisperserClientConfig<S> {
     pub fn new(
         disperser_rpc: String,
-<<<<<<< HEAD
         signer: S,
-=======
-        private_key: PrivateKey,
->>>>>>> 5b708158
         use_secure_grpc_flag: bool,
     ) -> Result<Self, DisperseError> {
         if disperser_rpc.is_empty() {
@@ -55,14 +42,6 @@
                 "disperser_rpc cannot be empty".to_string(),
             ));
         }
-<<<<<<< HEAD
-=======
-        if private_key.0.expose_secret().is_empty() {
-            return Err(DisperseError::ConfigInitialization(
-                "private_key cannot be empty".to_string(),
-            ));
-        }
->>>>>>> 5b708158
 
         Ok(Self {
             disperser_rpc,
@@ -72,18 +51,11 @@
     }
 }
 
-<<<<<<< HEAD
-pub struct DisperserClient<S = PrivateKeySigner> {
+#[derive(Debug, Clone)]
+pub(crate) struct DisperserClient<S = PrivateKeySigner> {
     signer: S,
-    rpc_client: disperser_client::DisperserClient<tonic::transport::Channel>,
-    accountant: Accountant,
-=======
-#[derive(Debug, Clone)]
-pub(crate) struct DisperserClient {
-    signer: LocalBlobRequestSigner,
     rpc_client: Arc<Mutex<disperser_client::DisperserClient<tonic::transport::Channel>>>,
     accountant: Arc<Mutex<Accountant>>,
->>>>>>> 5b708158
 }
 
 // todo: add locks
@@ -100,11 +72,7 @@
         }
         let channel = endpoint.connect().await?;
         let rpc_client = disperser_client::DisperserClient::new(channel);
-<<<<<<< HEAD
         let signer = config.signer;
-=======
-        let signer = LocalBlobRequestSigner::new(config.private_key)?;
->>>>>>> 5b708158
         let accountant = Accountant::new(
             signer.public_key().address(),
             ReservedPayment::default(),
@@ -250,16 +218,11 @@
     }
 
     /// Returns the payment state of the disperser client
-<<<<<<< HEAD
-    pub async fn payment_state(&mut self) -> Result<GetPaymentStateReply, DisperseError>
+    pub(crate) async fn payment_state(&mut self) -> Result<GetPaymentStateReply, DisperseError>
     where
         S: Sign,
     {
         let account_id = self.signer.public_key().address().encode_hex();
-=======
-    pub(crate) async fn payment_state(&self) -> Result<GetPaymentStateReply, DisperseError> {
-        let account_id = self.signer.account_id().encode_hex();
->>>>>>> 5b708158
         let timestamp = SystemTime::now().duration_since(UNIX_EPOCH)?.as_nanos();
         let digest = PaymentStateRequest::new(timestamp as u64)
             .prepare_for_signing_by(&self.signer.public_key().address())
