--- conflicted
+++ resolved
@@ -273,13 +273,10 @@
     use crate::{
         generated::relay::ChunkRequestByRange,
         relay_client::RelayClient,
-<<<<<<< HEAD
         tests::{
-            get_test_holesky_rpc_url, BLS_PRIVATE_KEY, HOLESKY_RELAY_REGISTRY_ADDRESS, OPERATOR_ID,
+            get_test_holesky_rpc_url, get_test_private_key, BLS_PRIVATE_KEY,
+            HOLESKY_RELAY_REGISTRY_ADDRESS, OPERATOR_ID,
         },
-=======
-        tests::{get_test_holesky_rpc_url, get_test_private_key, HOLESKY_RELAY_REGISTRY_ADDRESS},
->>>>>>> 148c87f7
     };
 
     fn get_test_relay_client_config() -> RelayClientConfig {
@@ -293,7 +290,6 @@
         }
     }
 
-<<<<<<< HEAD
     #[test]
     fn test_hash_get_chunks_request_with_empty_requests() {
         let test_request_empty = GetChunksRequestProto {
@@ -408,7 +404,9 @@
             "18959225578362426315950880151265128588967843516032712394056671181174645903587"
                 .to_string();
 
-        let client = RelayClient::new(config).await.unwrap();
+        let client = RelayClient::new(config, get_test_private_key())
+            .await
+            .unwrap();
 
         let mut test_request = GetChunksRequestProto {
             chunk_requests: vec![
@@ -456,8 +454,6 @@
         assert_eq!(expected_signature, actual_signature)
     }
 
-=======
->>>>>>> 148c87f7
     #[ignore = "depends on external RPC"]
     #[tokio::test]
     async fn test_retrieve_single_blob() {
