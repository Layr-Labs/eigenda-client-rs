--- conflicted
+++ resolved
@@ -23,17 +23,11 @@
     pub eth_rpc_url: SecretUrl,
 }
 
-<<<<<<< HEAD
 /// [`RelayClient`] is a client for the entire relay subsystem.
 ///
-/// It is a wrapper around a collection of grpc relay clients, which are used to interact with individual relays.
-=======
-/// RelayClient is a client for the entire relay subsystem.
-///
-/// It is a wrapper around a collection of grpc relay clients, which are used to interact with individual relays.
+/// It is a wrapper around a collection of GRPC clients, which are used to interact with individual relays.
 /// This struct is a low level implementation and should not be used directly,
 /// use a high level abstraction to interact with it ([`RelayPayloadRetriever`]).
->>>>>>> 6969d962
 pub struct RelayClient {
     rpc_clients: HashMap<RelayKey, RpcRelayClient<tonic::transport::Channel>>,
 }
