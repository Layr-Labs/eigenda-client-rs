--- conflicted
+++ resolved
@@ -74,49 +74,26 @@
 
 #[cfg(test)]
 mod tests {
-    use std::str::FromStr;
-
     use super::*;
-<<<<<<< HEAD
-    use crate::relay_client::RelayClient;
-    use ethereum_types::H160;
-=======
     use crate::{
-        eth_client::EthClient,
         relay_client::RelayClient,
         tests::{HOLESKY_ETH_RPC_URL, HOLESKY_RELAY_REGISTRY_ADDRESS},
-        utils::SecretUrl,
     };
-    use url::Url;
->>>>>>> 8d563fbb
 
     fn get_test_relay_client_config() -> RelayClientConfig {
         RelayClientConfig {
             max_grpc_message_size: 9999999,
             relay_clients_keys: vec![1, 2],
-<<<<<<< HEAD
-            relay_registry_address: H160::from_str("0xaC8C6C7Ee7572975454E2f0b5c720f9E74989254")
-                .unwrap(),
-            eth_rpc_url: "https://ethereum-holesky-rpc.publicnode.com".to_string(),
-=======
             relay_registry_address: HOLESKY_RELAY_REGISTRY_ADDRESS,
->>>>>>> 8d563fbb
+            eth_rpc_url: HOLESKY_ETH_RPC_URL.to_string(),
         }
     }
 
     #[tokio::test]
     async fn test_retrieve_single_blob() {
-<<<<<<< HEAD
-        let mut client = RelayClient::new(test_config()).await.unwrap();
-=======
-        let eth_client =
-            EthClient::new(SecretUrl::new(Url::from_str(HOLESKY_ETH_RPC_URL).unwrap()));
-        let eth_client = Arc::new(Mutex::new(eth_client));
-
-        let mut client = RelayClient::new(get_test_relay_client_config(), eth_client)
+        let mut client = RelayClient::new(get_test_relay_client_config())
             .await
             .unwrap();
->>>>>>> 8d563fbb
 
         let blob_key =
             BlobKey::from_hex("625eaa1a5695b260e0caab1c4d4ec97a5211455e8eee0e4fe9464fe8300cf1c4")
