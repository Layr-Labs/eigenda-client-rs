pub mod core;
pub mod disperser_client;
pub mod retrieval_client;
mod utils;
pub mod verifier;
<<<<<<< HEAD
pub mod accountant;
=======

#[allow(clippy::all)]
pub(crate) mod generated {
    pub mod common {
        include!("generated/common.rs");

        pub mod v2 {
            include!("generated/common.v2.rs");
        }
    }

    pub mod disperser {
        pub mod v2 {
            include!("generated/disperser.v2.rs");
        }
    }

    pub mod encoder {
        pub mod v2 {
            include!("generated/encoder.v2.rs");
        }
    }

    pub mod retriever {
        pub mod v2 {
            include!("generated/retriever.v2.rs");
        }
    }

    pub mod validator {
        include!("generated/validator.rs");
    }
}
>>>>>>> 9c478f78
<|MERGE_RESOLUTION|>--- conflicted
+++ resolved
@@ -3,9 +3,7 @@
 pub mod retrieval_client;
 mod utils;
 pub mod verifier;
-<<<<<<< HEAD
 pub mod accountant;
-=======
 
 #[allow(clippy::all)]
 pub(crate) mod generated {
@@ -38,5 +36,4 @@
     pub mod validator {
         include!("generated/validator.rs");
     }
-}
->>>>>>> 9c478f78
+}