--- conflicted
+++ resolved
@@ -69,12 +69,7 @@
         core::{BlobKey, Payload, PayloadForm},
         payload_disperser::{PayloadDisperser, PayloadDisperserConfig},
         relay_client::RelayClient,
-<<<<<<< HEAD
         utils::SecretUrl,
-=======
-        relay_payload_retriever::{RelayPayloadRetriever, RelayPayloadRetrieverConfig, SRSConfig},
-        utils::{PrivateKey, SecretUrl},
->>>>>>> 76d53829
     };
 
     use rust_eigenda_signers::signers::private_key::Signer as PrivateKeySigner;
@@ -82,14 +77,15 @@
     const TEST_BLOB_FINALIZATION_TIMEOUT: u64 = 180;
     const TEST_PAYLOAD_DATA: &[u8] = &[1, 2, 3, 4, 5];
     pub const HOLESKY_ETH_RPC_URL: &str = "https://ethereum-holesky-rpc.publicnode.com";
-    pub const HOLESKY_DISPERSER_RPC_URL: &str = "https://disperser-testnet-holesky.eigenda.xyz";
+    pub const HOLESKY_DISPERSER_RPC_URL: &str =
+        "https://disperser-testnet-holesky.eigenda.xyz";
     pub const HOLESKY_RELAY_REGISTRY_ADDRESS: H160 = H160([
-        0xac, 0x8c, 0x6c, 0x7e, 0xe7, 0x57, 0x29, 0x75, 0x45, 0x4e, 0x2f, 0x0b, 0x5c, 0x72, 0x0f,
-        0x9e, 0x74, 0x98, 0x92, 0x54,
+        0xac, 0x8c, 0x6c, 0x7e, 0xe7, 0x57, 0x29, 0x75, 0x45, 0x4e, 0x2f, 0x0b, 0x5c,
+        0x72, 0x0f, 0x9e, 0x74, 0x98, 0x92, 0x54,
     ]);
     pub const CERT_VERIFIER_ADDRESS: H160 = H160([
-        0xfe, 0x52, 0xfe, 0x19, 0x40, 0x85, 0x8d, 0xcb, 0x6e, 0x12, 0x15, 0x3e, 0x21, 0x04, 0xad,
-        0x0f, 0xdf, 0xbe, 0x11, 0x62,
+        0xfe, 0x52, 0xfe, 0x19, 0x40, 0x85, 0x8d, 0xcb, 0x6e, 0x12, 0x15, 0x3e, 0x21,
+        0x04, 0xad, 0x0f, 0xdf, 0xbe, 0x11, 0x62,
     ]);
 
     pub fn get_test_private_key_signer() -> PrivateKeySigner {
@@ -191,7 +187,8 @@
 
         // Then we wait for the blob to be finalized and verified
         let eigenda_cert =
-            wait_for_blob_finalization_and_verification(&payload_disperser, &blob_key).await;
+            wait_for_blob_finalization_and_verification(&payload_disperser, &blob_key)
+                .await;
 
         // Finally we retrieve the blob using a Relay Payload Retriever
         let relay_config = get_relay_payload_retriever_test_config();
