--- conflicted
+++ resolved
@@ -2,12 +2,9 @@
 pub mod core;
 pub mod disperser_client;
 pub mod errors;
-<<<<<<< HEAD
 pub mod eth_client;
 pub mod relay_client;
-=======
 pub mod prover;
->>>>>>> f407a8fc
 pub mod retrieval_client;
 pub mod utils;
 pub mod verifier;
