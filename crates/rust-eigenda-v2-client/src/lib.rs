<<<<<<< HEAD
pub mod commitment_utils;
=======
pub mod accountant;
pub mod cert_verifier;
pub mod contracts_bindings;
>>>>>>> 0b8710e3
pub mod core;
pub mod disperser_client;
pub mod errors;
pub mod eth_client;
<<<<<<< HEAD
pub mod payloadretrieval;
=======
pub mod payload_disperser;
pub mod prover;
>>>>>>> 0b8710e3
pub mod relay_client;
pub mod retrieval_client;
pub mod utils;
pub mod verifier;

#[allow(clippy::all)]
pub(crate) mod generated {
    pub mod common {
        include!("generated/common.rs");

        pub mod v2 {
            include!("generated/common.v2.rs");
        }
    }

    pub mod disperser {
        pub mod v2 {
            include!("generated/disperser.v2.rs");
        }
    }

    pub mod encoder {
        pub mod v2 {
            include!("generated/encoder.v2.rs");
        }
    }

    pub mod retriever {
        pub mod v2 {
            include!("generated/retriever.v2.rs");
        }
    }

    pub mod validator {
        include!("generated/validator.rs");
    }

    pub mod relay {
        include!("generated/relay.rs");
    }
}<|MERGE_RESOLUTION|>--- conflicted
+++ resolved
@@ -1,20 +1,13 @@
-<<<<<<< HEAD
-pub mod commitment_utils;
-=======
 pub mod accountant;
 pub mod cert_verifier;
+pub mod commitment_utils;
 pub mod contracts_bindings;
->>>>>>> 0b8710e3
 pub mod core;
 pub mod disperser_client;
 pub mod errors;
 pub mod eth_client;
-<<<<<<< HEAD
-pub mod payloadretrieval;
-=======
 pub mod payload_disperser;
 pub mod prover;
->>>>>>> 0b8710e3
 pub mod relay_client;
 pub mod retrieval_client;
 pub mod utils;
