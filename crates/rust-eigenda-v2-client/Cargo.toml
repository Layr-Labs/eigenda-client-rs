--- conflicted
+++ resolved
@@ -40,19 +40,13 @@
 secp256k1 = { workspace = true}
 rust-kzg-bn254-primitives = { workspace = true }
 rust-kzg-bn254-verifier = { workspace = true }
-<<<<<<< HEAD
 rust-kzg-bn254-prover = { workspace = true }
 ark-poly = { workspace = true }
-=======
->>>>>>> 0b8710e3
 proptest = { workspace = true }
-ark-poly = { workspace = true }
 ark-ff = { workspace = true }
 ark-serialize = { workspace = true }
 ark-std = { workspace = true }
-<<<<<<< HEAD
 ark-ec = { workspace = true }
-=======
 sha2 = { workspace = true }
 alloy-primitives = { workspace = true }
 alloy-sol-types = { workspace = true, features = ["json"] }
@@ -61,5 +55,4 @@
 
 [dev-dependencies]
 dotenv = { workspace = true }
-serial_test = { workspace = true }
->>>>>>> 0b8710e3
+serial_test = { workspace = true }