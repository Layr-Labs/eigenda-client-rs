--- conflicted
+++ resolved
@@ -40,12 +40,9 @@
 secp256k1 = { workspace = true}
 rust-kzg-bn254-primitives = { workspace = true }
 rust-kzg-bn254-verifier = { workspace = true }
+proptest = { workspace = true }
 ark-poly = { workspace = true }
-proptest = { workspace = true }
 ark-ff = { workspace = true }
-<<<<<<< HEAD
-sha2 = { workspace = true }
-=======
 ark-serialize = { workspace = true }
 ark-std = { workspace = true }
->>>>>>> 15e69691
+sha2 = { workspace = true }
