--- conflicted
+++ resolved
@@ -34,16 +34,9 @@
 prost = { workspace = true }
 tonic = { workspace = true }
 tokio-stream = { workspace = true }
-<<<<<<< HEAD
-rust-kzg-bn254-primitives = "0.1.0"
-rust-kzg-bn254-verifier = "0.1.0"
-ark-bn254 = "0.5.0"
-ark-poly = "0.5.0"
-proptest = "1.4"
-=======
 ark-bn254 = { workspace = true }
-ark-ff = "0.5.0" 
 rust-kzg-bn254-primitives = { workspace = true }
 rust-kzg-bn254-verifier = { workspace = true }
 ark-poly = { workspace = true }
->>>>>>> 8d6b9dc3
+proptest = "1.4" # todo
+ark-ff = "0.5.0" 