[package]
# This is named with the rust- prefix to match https://github.com/Layr-Labs/rust-kzg-bn254
# We will remove the prefix and publish as new crates once we combine all of these repos
# and move them into the eigenda monorepo.
name = "rust-eigenda-v2-client"
version = "0.1.0"
edition = "2021"
repository = "https://github.com/Layr-Labs/eigenda-client-rs"
description = "EigenDA Client"
license = "MIT OR Apache-2.0"
exclude = [
  # Excluded because g1.point is 32MiB and max crates.io package size is 10MiB.
  # Users should download the SRS points themselves from the repo or elsewhere.
  "../../resources/*",
]

[dependencies]
rust-eigenda-signers = { workspace = true }
rand = { workspace = true }
bytes = { workspace = true }
reqwest = { workspace = true }
num-bigint = { workspace = true }
serde = { workspace = true }
serde_json = { workspace = true }
tokio = { workspace = true }
async-trait = { workspace = true }
hex = { workspace = true }
secrecy = { workspace = true }
byteorder = { workspace = true }
url = { workspace = true }
tempfile = { workspace = true }
hex-literal = { workspace = true }
ethabi = { workspace = true }
thiserror = { workspace = true }
ethereum-types = { workspace = true }
prost = { workspace = true }
tonic = { workspace = true }
tiny-keccak = { workspace = true }
tokio-stream = { workspace = true }
ark-bn254 = { workspace = true }
<<<<<<< HEAD
=======
secp256k1 = { workspace = true }
>>>>>>> 5b708158
rust-kzg-bn254-primitives = { workspace = true }
rust-kzg-bn254-verifier = { workspace = true }
rust-kzg-bn254-prover = { workspace = true }
ark-poly = { workspace = true }
proptest = { workspace = true }
ark-ff = { workspace = true }
ark-serialize = { workspace = true }
ark-std = { workspace = true }
ark-ec = { workspace = true }
sha2 = { workspace = true }
alloy-primitives = { workspace = true }
alloy-sol-types = { workspace = true, features = ["json"] }
alloy-contract = { workspace = true }
<<<<<<< HEAD
=======
bincode = { workspace = true }
>>>>>>> 5b708158
alloy = { workspace = true }

[dev-dependencies]
dotenv = { workspace = true }
serial_test = { workspace = true }<|MERGE_RESOLUTION|>--- conflicted
+++ resolved
@@ -38,10 +38,6 @@
 tiny-keccak = { workspace = true }
 tokio-stream = { workspace = true }
 ark-bn254 = { workspace = true }
-<<<<<<< HEAD
-=======
-secp256k1 = { workspace = true }
->>>>>>> 5b708158
 rust-kzg-bn254-primitives = { workspace = true }
 rust-kzg-bn254-verifier = { workspace = true }
 rust-kzg-bn254-prover = { workspace = true }
@@ -55,10 +51,7 @@
 alloy-primitives = { workspace = true }
 alloy-sol-types = { workspace = true, features = ["json"] }
 alloy-contract = { workspace = true }
-<<<<<<< HEAD
-=======
 bincode = { workspace = true }
->>>>>>> 5b708158
 alloy = { workspace = true }
 
 [dev-dependencies]
