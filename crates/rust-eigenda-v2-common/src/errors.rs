--- conflicted
+++ resolved
@@ -27,17 +27,12 @@
     G1Point(String),
     #[error("Failed to parse G2 point: {0}")]
     G2Point(String),
-<<<<<<< HEAD
-    #[error(transparent)]
-    ArkSerializationError(#[from] ark_serialize::SerializationError),
     #[error("Failed to convert polynomial: {0}")]
     Poly(String),
     #[error("Failed to parse payload: {0}")]
     Payload(String),
     #[error("Failed to parse encoded payload: {0}")]
     EncodedPayload(String),
-=======
     #[error("Failed to serialize ark: {0}")]
     ArkSerialization(String),
->>>>>>> e400a823
 }