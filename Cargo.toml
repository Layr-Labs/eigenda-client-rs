--- conflicted
+++ resolved
@@ -1,15 +1,11 @@
 [workspace]
 resolver = "2"
 
-<<<<<<< HEAD
 members = [
   "crates/rust-eigenda-client",
   "crates/rust-eigenda-signers",
   "crates/rust-eigenda-v2-client",
 ]
-=======
-members = ["crates/rust-eigenda-client", "crates/rust-eigenda-v2-client"]
->>>>>>> 5b708158
 
 [workspace.package]
 authors = ["Layr Labs"]
@@ -21,10 +17,7 @@
 
 [workspace.dependencies]
 tokio = { version = "1", features = ["fs"] }
-<<<<<<< HEAD
 rust-eigenda-signers = { path = "./crates/rust-eigenda-signers" }
-=======
->>>>>>> 5b708158
 tokio-stream = "0.1.16"
 rust-kzg-bn254 = "0.2.1"
 auto_impl = "1"
