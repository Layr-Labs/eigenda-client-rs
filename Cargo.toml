--- conflicted
+++ resolved
@@ -50,8 +50,5 @@
 dotenv = "0.15.0"
 serial_test = "3.1.1"
 bincode = "1.3.3"
-<<<<<<< HEAD
 eigensdk = "=1.0.0-rc.0"
-=======
-ethers = "2.0"
->>>>>>> 148c87f7
+ethers = "2.0"