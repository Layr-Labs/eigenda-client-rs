[workspace]
resolver = "2"

members = [
    "crates/rust-eigenda-client",
    "crates/rust-eigenda-v2-client",
]

[workspace.package]
authors = ["Layr Labs"]
description = "EigenDA Clients"
repository = "https://github.com/Layr-Labs/eigenda-client-rs"
license = "MIT OR Apache-2.0"
edition = "2021"


[workspace.dependencies]
tokio = {version = "1", features = ["fs"]}
tokio-stream = "0.1.16"
rust-kzg-bn254 = "0.2.1"
ark-bn254 = "0.5.0"
ark-ff = "0.5.0"
ark-poly = "0.5.0"
ark-serialize = "0.5.0"
ark-std = "0.5.0"
ethereum-types = { version = "0.14.1", features = ["serialize"] }
serde = { version = "1", features = ["derive"] }
serde_json = "1"
thiserror = "1"
tonic = { version = "0.11.0", features = ["tls-roots", "prost", "codegen"] }
async-trait = "0.1"
hex = "0.4"
secrecy = "0.8.0"
byteorder = "1.5.0"
url = "2.5.2"
tempfile = "3.0.2"
hex-literal = "0.3"
secp256k1 = { version = "0.27.0", features = ["recovery", "global-context"] }
bytes = {version= "1", features = ["serde"]}
reqwest = {version = "0.12", features = ["json"] }
prost = "0.12.6"
num-bigint = "0.4.6"
rand = "0.8"
sha2 = "0.10.8"
sha3 = "0.10.8"
tiny-keccak = "2"
ethabi = "18.0.0"
rust-kzg-bn254-primitives = "0.1.0"
rust-kzg-bn254-verifier = "0.1.0"
proptest = "1.4"
alloy-primitives = "1.0.0"
dotenv = "0.15.0"
<<<<<<< HEAD
alloy-sol-types = "1.0.0"
alloy-contract = "0.14.0"
alloy = "0.14.0"
=======
serial_test = "3.1.1"
>>>>>>> 4488201a
<|MERGE_RESOLUTION|>--- conflicted
+++ resolved
@@ -50,10 +50,7 @@
 proptest = "1.4"
 alloy-primitives = "1.0.0"
 dotenv = "0.15.0"
-<<<<<<< HEAD
 alloy-sol-types = "1.0.0"
 alloy-contract = "0.14.0"
 alloy = "0.14.0"
-=======
-serial_test = "3.1.1"
->>>>>>> 4488201a
+serial_test = "3.1.1"