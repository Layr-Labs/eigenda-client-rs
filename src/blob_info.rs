use crate::errors::ConversionError;
use ethabi::Token;
use ethereum_types::U256;

use super::{
    generated::common::G1Commitment as DisperserG1Commitment,
    generated::disperser::{
        BatchHeader as DisperserBatchHeader, BatchMetadata as DisperserBatchMetadata,
        BlobHeader as DisperserBlobHeader, BlobInfo as DisperserBlobInfo,
        BlobQuorumParam as DisperserBlobQuorumParam,
        BlobVerificationProof as DisperserBlobVerificationProof,
    },
};

/// Internal of BlobInfo
/// Contains the KZG Commitment
#[derive(Debug, PartialEq, Clone)]
pub(crate) struct G1Commitment {
    pub(crate) x: Vec<u8>,
    pub(crate) y: Vec<u8>,
}

impl G1Commitment {
    fn to_tokens(&self) -> Vec<Token> {
        let x = Token::Uint(U256::from_big_endian(&self.x));
        let y = Token::Uint(U256::from_big_endian(&self.y));

        vec![x, y]
    }
}

impl From<DisperserG1Commitment> for G1Commitment {
    fn from(value: DisperserG1Commitment) -> Self {
        Self {
            x: value.x,
            y: value.y,
        }
    }
}

<<<<<<< HEAD
/// Contains data related to the blob quorums   
=======
/// Internal of BlobInfo
/// Contains data related to the blob quorums  
>>>>>>> 0efcb646
#[derive(Debug, PartialEq, Clone)]
pub struct BlobQuorumParam {
    /// The ID of the quorum.
    pub quorum_number: u32,
    /// The max percentage of stake within the quorum that can be held by or delegated to adversarial operators.
    pub adversary_threshold_percentage: u32,
<<<<<<< HEAD
    /// The min percentage of stake that must attest in order to consider the dispersal is successful.    
    pub confirmation_threshold_percentage: u32,
    /// The length of each chunk.    
=======
    /// The min percentage of stake that must attest in order to consider the dispersal successful.    
    pub confirmation_threshold_percentage: u32,
    /// The length of each chunk in bn254 field elements (32 bytes each).
>>>>>>> 0efcb646
    pub chunk_length: u32,
}

impl BlobQuorumParam {
    fn to_tokens(&self) -> Vec<Token> {
        let quorum_number = Token::Uint(U256::from(self.quorum_number));
        let adversary_threshold_percentage =
            Token::Uint(U256::from(self.adversary_threshold_percentage));
        let confirmation_threshold_percentage =
            Token::Uint(U256::from(self.confirmation_threshold_percentage));
        let chunk_length = Token::Uint(U256::from(self.chunk_length));

        vec![
            quorum_number,
            adversary_threshold_percentage,
            confirmation_threshold_percentage,
            chunk_length,
        ]
    }
}

impl From<DisperserBlobQuorumParam> for BlobQuorumParam {
    fn from(value: DisperserBlobQuorumParam) -> Self {
        Self {
            quorum_number: value.quorum_number,
            adversary_threshold_percentage: value.adversary_threshold_percentage,
            confirmation_threshold_percentage: value.confirmation_threshold_percentage,
            chunk_length: value.chunk_length,
        }
    }
}

/// Internal of BlobInfo
/// Contains the blob header data
#[derive(Debug, PartialEq, Clone)]
pub(crate) struct BlobHeader {
    pub(crate) commitment: G1Commitment,
    pub(crate) data_length: u32,
    pub(crate) blob_quorum_params: Vec<BlobQuorumParam>,
}

impl BlobHeader {
    pub fn to_tokens(&self) -> Vec<Token> {
        let commitment = self.commitment.to_tokens();
        let data_length = Token::Uint(U256::from(self.data_length));
        let blob_quorum_params = self
            .blob_quorum_params
            .clone()
            .into_iter()
            .map(|quorum| Token::Tuple(quorum.to_tokens()))
            .collect();

        vec![
            Token::Tuple(commitment),
            data_length,
            Token::Array(blob_quorum_params),
        ]
    }
}

impl TryFrom<DisperserBlobHeader> for BlobHeader {
    type Error = ConversionError;
    fn try_from(value: DisperserBlobHeader) -> Result<Self, Self::Error> {
        let blob_quorum_params: Vec<BlobQuorumParam> = value
            .blob_quorum_params
            .iter()
            .map(|param| BlobQuorumParam::from(param.clone()))
            .collect();
        Ok(Self {
            commitment: G1Commitment::from(
                value
                    .commitment
                    .ok_or(ConversionError::NotPresent("BlobHeader".to_string()))?,
            ),
            data_length: value.data_length,
            blob_quorum_params,
        })
    }
}

/// Internal of BlobInfo
#[derive(Debug, PartialEq, Clone)]
pub(crate) struct BatchHeader {
    pub(crate) batch_root: Vec<u8>,
    pub(crate) quorum_numbers: Vec<u8>,
    pub(crate) quorum_signed_percentages: Vec<u8>,
    pub(crate) reference_block_number: u32,
}

impl BatchHeader {
    pub fn to_tokens(&self) -> Vec<Token> {
        let batch_root = Token::FixedBytes(self.batch_root.clone());
        let quorum_numbers = Token::Bytes(self.quorum_numbers.clone());
        let quorum_signed_percentages = Token::Bytes(self.quorum_signed_percentages.clone());
        let reference_block_number = Token::Uint(U256::from(self.reference_block_number));

        vec![
            batch_root,
            quorum_numbers,
            quorum_signed_percentages,
            reference_block_number,
        ]
    }
}

impl From<DisperserBatchHeader> for BatchHeader {
    fn from(value: DisperserBatchHeader) -> Self {
        Self {
            batch_root: value.batch_root,
            quorum_numbers: value.quorum_numbers,
            quorum_signed_percentages: value.quorum_signed_percentages,
            reference_block_number: value.reference_block_number,
        }
    }
}

/// Internal of BlobInfo
#[derive(Debug, PartialEq, Clone)]
pub(crate) struct BatchMetadata {
    pub(crate) batch_header: BatchHeader,
    pub(crate) signatory_record_hash: Vec<u8>,
    pub(crate) fee: Vec<u8>,
    pub(crate) confirmation_block_number: u32,
    pub(crate) batch_header_hash: Vec<u8>,
}

impl BatchMetadata {
    pub fn to_tokens(&self) -> Vec<Token> {
        let batch_header = Token::Tuple(self.batch_header.to_tokens());
        let signatory_record_hash = Token::FixedBytes(self.signatory_record_hash.clone());
        let confirmation_block_number = Token::Uint(U256::from(self.confirmation_block_number));

        // TODO: necessary for blob retrieval of `get_all_blobs`
        // Remove?
        let batch_header_hash = Token::Bytes(self.batch_header_hash.clone());
        let fee = Token::Bytes(self.fee.clone());

        vec![
            batch_header,
            signatory_record_hash,
            confirmation_block_number,
            batch_header_hash,
            fee,
        ]
    }
}

impl TryFrom<DisperserBatchMetadata> for BatchMetadata {
    type Error = ConversionError;
    fn try_from(value: DisperserBatchMetadata) -> Result<Self, Self::Error> {
        Ok(Self {
            batch_header: BatchHeader::from(
                value
                    .batch_header
                    .ok_or(ConversionError::NotPresent("BatchMetadata".to_string()))?,
            ),
            signatory_record_hash: value.signatory_record_hash,
            fee: value.fee,
            confirmation_block_number: value.confirmation_block_number,
            batch_header_hash: value.batch_header_hash,
        })
    }
}

/// Internal of BlobInfo
#[derive(Debug, PartialEq, Clone)]
pub(crate) struct BlobVerificationProof {
    pub(crate) batch_id: u32,
    pub(crate) blob_index: u32,
    pub(crate) batch_medatada: BatchMetadata,
    pub(crate) inclusion_proof: Vec<u8>,
    pub(crate) quorum_indexes: Vec<u8>,
}

impl BlobVerificationProof {
    pub fn to_tokens(&self) -> Vec<Token> {
        let batch_id = Token::Uint(U256::from(self.batch_id));
        let blob_index = Token::Uint(U256::from(self.blob_index));
        let batch_medatada = Token::Tuple(self.batch_medatada.to_tokens());
        let inclusion_proof = Token::Bytes(self.inclusion_proof.clone());
        let quorum_indexes = Token::Bytes(self.quorum_indexes.clone());

        vec![
            batch_id,
            blob_index,
            batch_medatada,
            inclusion_proof,
            quorum_indexes,
        ]
    }
}

impl TryFrom<DisperserBlobVerificationProof> for BlobVerificationProof {
    type Error = ConversionError;
    fn try_from(value: DisperserBlobVerificationProof) -> Result<Self, Self::Error> {
        Ok(Self {
            batch_id: value.batch_id,
            blob_index: value.blob_index,
            batch_medatada: BatchMetadata::try_from(value.batch_metadata.ok_or(
                ConversionError::NotPresent("BlobVerificationProof".to_string()),
            )?)?,
            inclusion_proof: value.inclusion_proof,
            quorum_indexes: value.quorum_indexes,
        })
    }
}

/// Data returned by the disperser when a blob is dispersed
#[derive(Debug, PartialEq, Clone)]
pub(crate) struct BlobInfo {
    pub(crate) blob_header: BlobHeader,
    pub(crate) blob_verification_proof: BlobVerificationProof,
}

impl BlobInfo {
    pub fn to_tokens(&self) -> Vec<Token> {
        let blob_header_tokens = self.blob_header.to_tokens();
        let blob_verification_proof_tokens = self.blob_verification_proof.to_tokens();

        vec![Token::Tuple(vec![
            Token::Tuple(blob_header_tokens),
            Token::Tuple(blob_verification_proof_tokens),
        ])]
    }
}

impl TryFrom<DisperserBlobInfo> for BlobInfo {
    type Error = ConversionError;
    fn try_from(value: DisperserBlobInfo) -> Result<Self, Self::Error> {
        Ok(Self {
            blob_header: BlobHeader::try_from(
                value
                    .blob_header
                    .ok_or(ConversionError::NotPresent("BlobInfo".to_string()))?,
            )?,
            blob_verification_proof: BlobVerificationProof::try_from(
                value
                    .blob_verification_proof
                    .ok_or(ConversionError::NotPresent("BlobInfo".to_string()))?,
            )?,
        })
    }
}<|MERGE_RESOLUTION|>--- conflicted
+++ resolved
@@ -38,27 +38,16 @@
     }
 }
 
-<<<<<<< HEAD
 /// Contains data related to the blob quorums   
-=======
-/// Internal of BlobInfo
-/// Contains data related to the blob quorums  
->>>>>>> 0efcb646
 #[derive(Debug, PartialEq, Clone)]
 pub struct BlobQuorumParam {
     /// The ID of the quorum.
     pub quorum_number: u32,
     /// The max percentage of stake within the quorum that can be held by or delegated to adversarial operators.
     pub adversary_threshold_percentage: u32,
-<<<<<<< HEAD
-    /// The min percentage of stake that must attest in order to consider the dispersal is successful.    
-    pub confirmation_threshold_percentage: u32,
-    /// The length of each chunk.    
-=======
     /// The min percentage of stake that must attest in order to consider the dispersal successful.    
     pub confirmation_threshold_percentage: u32,
     /// The length of each chunk in bn254 field elements (32 bytes each).
->>>>>>> 0efcb646
     pub chunk_length: u32,
 }
 
